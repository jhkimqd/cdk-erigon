// Copyright 2017 The go-ethereum Authors
// This file is part of the go-ethereum library.
//
// The go-ethereum library is free software: you can redistribute it and/or modify
// it under the terms of the GNU Lesser General Public License as published by
// the Free Software Foundation, either version 3 of the License, or
// (at your option) any later version.
//
// The go-ethereum library is distributed in the hope that it will be useful,
// but WITHOUT ANY WARRANTY; without even the implied warranty of
// MERCHANTABILITY or FITNESS FOR A PARTICULAR PURPOSE. See the
// GNU Lesser General Public License for more details.
//
// You should have received a copy of the GNU Lesser General Public License
// along with the go-ethereum library. If not, see <http://www.gnu.org/licenses/>.

package aura

import (
	"errors"
	"fmt"
	"math/big"
	"sync"
	"sync/atomic"
	"time"

<<<<<<< HEAD
	erigonchain "github.com/gateway-fm/cdk-erigon-lib/chain"

	lru "github.com/hashicorp/golang-lru/v2"
=======
>>>>>>> fcad3a03
	"github.com/holiman/uint256"
	"github.com/ledgerwatch/log/v3"

	libcommon "github.com/gateway-fm/cdk-erigon-lib/common"
	"github.com/gateway-fm/cdk-erigon-lib/kv"
	"github.com/ledgerwatch/erigon/chain"

	"github.com/ledgerwatch/erigon/consensus"
	"github.com/ledgerwatch/erigon/consensus/clique"
	"github.com/ledgerwatch/erigon/consensus/ethash"
	"github.com/ledgerwatch/erigon/core/state"
	"github.com/ledgerwatch/erigon/core/types"
	"github.com/ledgerwatch/erigon/rlp"
	"github.com/ledgerwatch/erigon/rpc"
)

const DEBUG_LOG_FROM = 999_999_999

/*
Not implemented features from OS:
 - two_thirds_majority_transition - because no chains in OE where this is != MaxUint64 - means 1/2 majority used everywhere
 - emptyStepsTransition - same

Repo with solidity sources: https://github.com/poanetwork/posdao-contracts
*/

type Step struct {
	calibrate bool // whether calibration is enabled.
	inner     atomic.Uint64
	// Planned durations of steps.
	durations []StepDurationInfo
}

func (s *Step) doCalibrate() {
	if s.calibrate {
		if !s.optCalibrate() {
			ctr := s.inner.Load()
			panic(fmt.Errorf("step counter under- or overflow: %d", ctr))
		}
	}
}

// optCalibrate Calibrates the AuRa step number according to the current time.
func (s *Step) optCalibrate() bool {
	now := time.Now().Unix()
	var info StepDurationInfo
	i := 0
	for _, d := range s.durations {
		if d.TransitionTimestamp >= uint64(now) {
			break
		}
		info = d
		i++
	}
	if i == 0 {
		panic("durations cannot be empty")
	}

	if uint64(now) < info.TransitionTimestamp {
		return false
	}

	newStep := (uint64(now)-info.TransitionTimestamp)/info.StepDuration + info.TransitionStep
	s.inner.Store(newStep)
	return true
}

type ReceivedStepHashes map[uint64]map[libcommon.Address]libcommon.Hash //BTreeMap<(u64, Address), H256>

// nolint
func (r ReceivedStepHashes) get(step uint64, author libcommon.Address) (libcommon.Hash, bool) {
	res, ok := r[step]
	if !ok {
		return libcommon.Hash{}, false
	}
	result, ok := res[author]
	return result, ok
}

// nolint
func (r ReceivedStepHashes) insert(step uint64, author libcommon.Address, blockHash libcommon.Hash) {
	res, ok := r[step]
	if !ok {
		res = map[libcommon.Address]libcommon.Hash{}
		r[step] = res
	}
	res[author] = blockHash
}

// nolint
func (r ReceivedStepHashes) dropAncient(step uint64) {
	for i := range r {
		if i < step {
			delete(r, i)
		}
	}
}

// nolint
type EpochManager struct {
	epochTransitionHash   libcommon.Hash // H256,
	epochTransitionNumber uint64         // BlockNumber
	finalityChecker       *RollingFinality
	force                 bool
}

func NewEpochManager() *EpochManager {
	return &EpochManager{
		finalityChecker: NewRollingFinality([]libcommon.Address{}),
		force:           true,
	}
}

func (e *EpochManager) noteNewEpoch() { e.force = true }

// zoomValidators - Zooms to the epoch after the header with the given hash. Returns true if succeeded, false otherwise.
// It's analog of zoom_to_after function in OE, but doesn't require external locking
// nolint
func (e *EpochManager) zoomToAfter(chain consensus.ChainHeaderReader, er *NonTransactionalEpochReader, validators ValidatorSet, hash libcommon.Hash, call consensus.SystemCall) (*RollingFinality, uint64, bool) {
	var lastWasParent bool
	if e.finalityChecker.lastPushed != nil {
		lastWasParent = *e.finalityChecker.lastPushed == hash
	}

	// early exit for current target == chain head, but only if the epochs are
	// the same.
	if lastWasParent && !e.force {
		return e.finalityChecker, e.epochTransitionNumber, true
	}
	e.force = false

	// epoch_transition_for can be an expensive call, but in the absence of
	// forks it will only need to be called for the block directly after
	// epoch transition, in which case it will be O(1) and require a single
	// DB lookup.
	lastTransition, ok := epochTransitionFor(chain, er, hash)
	if !ok {
		if lastTransition.BlockNumber > DEBUG_LOG_FROM {
			fmt.Printf("zoom1: %d\n", lastTransition.BlockNumber)
		}
		return e.finalityChecker, e.epochTransitionNumber, false
	}

	// extract other epoch set if it's not the same as the last.
	if lastTransition.BlockHash != e.epochTransitionHash {
		proof := &EpochTransitionProof{}
		if err := rlp.DecodeBytes(lastTransition.ProofRlp, proof); err != nil {
			panic(err)
		}
		first := proof.SignalNumber == 0
		if lastTransition.BlockNumber > DEBUG_LOG_FROM {
			fmt.Printf("zoom2: %d,%d\n", lastTransition.BlockNumber, len(proof.SetProof))
		}

		// use signal number so multi-set first calculation is correct.
		list, _, err := validators.epochSet(first, proof.SignalNumber, proof.SetProof, call)
		if err != nil {
			panic(fmt.Errorf("proof produced by this engine is invalid: %w", err))
		}
		epochSet := list.validators
		log.Trace("[aura] Updating finality checker with new validator set extracted from epoch", "num", lastTransition.BlockNumber)
		e.finalityChecker = NewRollingFinality(epochSet)
		if proof.SignalNumber >= DEBUG_LOG_FROM {
			fmt.Printf("new rolling finality: %d\n", proof.SignalNumber)
			for i := 0; i < len(epochSet); i++ {
				fmt.Printf("\t%x\n", epochSet[i])
			}
		}
	}

	e.epochTransitionHash = lastTransition.BlockHash
	e.epochTransitionNumber = lastTransition.BlockNumber
	return e.finalityChecker, e.epochTransitionNumber, true
}

// / Get the transition to the epoch the given parent hash is part of
// / or transitions to.
// / This will give the epoch that any children of this parent belong to.
// /
// / The block corresponding the parent hash must be stored already.
// nolint
func epochTransitionFor(chain consensus.ChainHeaderReader, e *NonTransactionalEpochReader, parentHash libcommon.Hash) (transition EpochTransition, ok bool) {
	//TODO: probably this version of func doesn't support non-canonical epoch transitions
	h := chain.GetHeaderByHash(parentHash)
	if h == nil {
		return transition, false
	}
	num, hash, transitionProof, err := e.FindBeforeOrEqualNumber(h.Number.Uint64())
	if err != nil {
		panic(err)
	}
	if transitionProof == nil {
		panic("genesis epoch transition must already be set")
	}
	return EpochTransition{BlockNumber: num, BlockHash: hash, ProofRlp: transitionProof}, true
}

// AuRa
// nolint
type AuRa struct {
	e      *NonTransactionalEpochReader
	exitCh chan struct{}
	lock   sync.RWMutex // Protects the signer fields

	step PermissionedStep
	// History of step hashes recently received from peers.
	receivedStepHashes ReceivedStepHashes

	cfg           AuthorityRoundParams
	EmptyStepsSet *EmptyStepSet
	EpochManager  *EpochManager // Mutex<EpochManager>,

	certifier     *libcommon.Address // certifies service transactions
	certifierLock sync.RWMutex
}

<<<<<<< HEAD
type GasLimitOverride struct {
	cache *lru.Cache[libcommon.Hash, *uint256.Int]
}

func NewGasLimitOverride() *GasLimitOverride {
	// The number of recent block hashes for which the gas limit override is memoized.
	const GasLimitOverrideCacheCapacity = 10

	cache, err := lru.New[libcommon.Hash, *uint256.Int](GasLimitOverrideCacheCapacity)
	if err != nil {
		panic("error creating prefetching cache for blocks")
	}
	return &GasLimitOverride{cache: cache}
}

func (pb *GasLimitOverride) Pop(hash libcommon.Hash) *uint256.Int {
	if val, ok := pb.cache.Get(hash); ok && val != nil {
		pb.cache.Remove(hash)
		return val
	}
	return nil
}

func (pb *GasLimitOverride) Add(hash libcommon.Hash, b *uint256.Int) {
	if b == nil {
		return
	}
	pb.cache.ContainsOrAdd(hash, b)
}

func NewAuRa(spec *erigonchain.AuRaConfig, db kv.RwDB) (*AuRa, error) {
=======
func NewAuRa(spec *chain.AuRaConfig, db kv.RwDB) (*AuRa, error) {
>>>>>>> fcad3a03
	auraParams, err := FromJson(spec)
	if err != nil {
		return nil, err
	}

	if _, ok := auraParams.StepDurations[0]; !ok {
		return nil, fmt.Errorf("authority Round step 0 duration is undefined")
	}
	for _, v := range auraParams.StepDurations {
		if v == 0 {
			return nil, fmt.Errorf("authority Round step duration cannot be 0")
		}
	}
	//shouldTimeout := auraParams.StartStep == nil
	initialStep := uint64(0)
	if auraParams.StartStep != nil {
		initialStep = *auraParams.StartStep
	}
	durations := make([]StepDurationInfo, 0, 1+len(auraParams.StepDurations))
	durInfo := StepDurationInfo{
		TransitionStep:      0,
		TransitionTimestamp: 0,
		StepDuration:        auraParams.StepDurations[0],
	}
	durations = append(durations, durInfo)
	times := libcommon.SortedKeys(auraParams.StepDurations)
	for i := 1; i < len(auraParams.StepDurations); i++ { // skip first
		time := times[i]
		dur := auraParams.StepDurations[time]
		step, t, ok := nextStepTimeDuration(durInfo, time)
		if !ok {
			return nil, fmt.Errorf("timestamp overflow")
		}
		durInfo.TransitionStep = step
		durInfo.TransitionTimestamp = t
		durInfo.StepDuration = dur
		durations = append(durations, durInfo)
	}
	step := &Step{
		calibrate: auraParams.StartStep == nil,
		durations: durations,
	}
	step.inner.Store(initialStep)
	step.doCalibrate()

	/*
		    let engine = Arc::new(AuthorityRound {
		        epoch_manager: Mutex::new(EpochManager::blank()),
		        received_step_hashes: RwLock::new(Default::default()),
		        gas_limit_override_cache: Mutex::new(LruCache::new(GAS_LIMIT_OVERRIDE_CACHE_CAPACITY)),
		    })
			// Do not initialize timeouts for tests.
		    if should_timeout {
		        let handler = TransitionHandler {
		            step: engine.step.clone(),
		            client: engine.client.clone(),
		        };
		        engine
		            .transition_service
		            .register_handler(Arc::new(handler))?;
		    }
	*/

	exitCh := make(chan struct{})

	c := &AuRa{
		e:                  newEpochReader(db),
		exitCh:             exitCh,
		step:               PermissionedStep{inner: step},
		cfg:                auraParams,
		receivedStepHashes: ReceivedStepHashes{},
		EpochManager:       NewEpochManager(),
	}
	c.step.canPropose.Store(true)

	return c, nil
}

// A helper accumulator function mapping a step duration and a step duration transition timestamp
// to the corresponding step number and the correct starting second of the step.
func nextStepTimeDuration(info StepDurationInfo, time uint64) (uint64, uint64, bool) {
	stepDiff := time + info.StepDuration
	if stepDiff < 1 {
		return 0, 0, false
	}
	stepDiff -= 1
	if stepDiff < info.TransitionTimestamp {
		return 0, 0, false
	}
	stepDiff -= info.TransitionTimestamp
	if info.StepDuration == 0 {
		return 0, 0, false
	}
	stepDiff /= info.StepDuration
	timeDiff := stepDiff * info.StepDuration
	return info.TransitionStep + stepDiff, info.TransitionTimestamp + timeDiff, true
}

// Type returns underlying consensus engine
func (c *AuRa) Type() erigonchain.ConsensusName {
	return erigonchain.AuRaConsensus
}

// Author implements consensus.Engine, returning the Ethereum address recovered
// from the signature in the header's extra-data section.
// This is thread-safe (only access the Coinbase of the header)
func (c *AuRa) Author(header *types.Header) (libcommon.Address, error) {
	/*
				 let message = keccak(empty_step_rlp(self.step, &self.parent_hash));
		        let public = publickey::recover(&self.signature.into(), &message)?;
		        Ok(publickey::public_to_address(&public))
	*/
	return header.Coinbase, nil
}

// VerifyHeader checks whether a header conforms to the consensus rules.
func (c *AuRa) VerifyHeader(chain consensus.ChainHeaderReader, header *types.Header, _ bool) error {
	number := header.Number.Uint64()
	parent := chain.GetHeader(header.ParentHash, number-1)
	if parent == nil {
		log.Error("consensus.ErrUnknownAncestor", "parentNum", number-1, "hash", header.ParentHash.String())
		return consensus.ErrUnknownAncestor
	}
	return ethash.VerifyHeaderBasics(chain, header, parent, true /*checkTimestamp*/, c.HasGasLimitContract() /*skipGasLimit*/)
}

// nolint
func (c *AuRa) hasReceivedStepHashes(step uint64, author libcommon.Address, newHash libcommon.Hash) bool {
	/*
		self
			       .received_step_hashes
			       .read()
			       .get(&received_step_key)
			       .map_or(false, |h| *h != new_hash)
	*/
	return false
}

// nolint
func (c *AuRa) insertReceivedStepHashes(step uint64, author libcommon.Address, newHash libcommon.Hash) {
	/*
	   	    self.received_step_hashes
	                      .write()
	                      .insert(received_step_key, new_hash);
	*/
}

// nolint
func (c *AuRa) verifyFamily(chain consensus.ChainHeaderReader, e *NonTransactionalEpochReader, header *types.Header, call consensus.Call, syscall consensus.SystemCall) error {
	// TODO: I call it from Initialize - because looks like no much reason to have separated "verifyFamily" call

	step := header.AuRaStep
	parent := chain.GetHeader(header.ParentHash, header.Number.Uint64()-1)
	parentStep := parent.AuRaStep
	//nolint
	validators, setNumber, err := c.epochSet(chain, e, header, syscall)
	if err != nil {
		return err
	}
	return nil
	// TODO(yperbasis): re-enable the rest

	// Ensure header is from the step after parent.
	//nolint
	if step == parentStep ||
		(header.Number.Uint64() >= c.cfg.ValidateStepTransition && step <= parentStep) {
		log.Trace("[aura] Multiple blocks proposed for step", "num", parentStep)
		_ = setNumber
		/*
			self.validators.report_malicious(
				header.author(),
				set_number,
				header.number(),
				Default::default(),
			);
			Err(EngineError::DoubleVote(*header.author()))?;
		*/
		return fmt.Errorf("double vote: %x", header.Coinbase)
	}

	// Report malice if the validator produced other sibling blocks in the same step.
	if !c.hasReceivedStepHashes(step, header.Coinbase, header.Hash()) {
		/*
		   trace!(target: "engine", "Validator {} produced sibling blocks in the same step", header.author());
		   self.validators.report_malicious(
		       header.author(),
		       set_number,
		       header.number(),
		       Default::default(),
		   );
		*/
	} else {
		c.insertReceivedStepHashes(step, header.Coinbase, header.Hash())
	}

	// Remove hash records older than two full rounds of steps (picked as a reasonable trade-off between
	// memory consumption and fault-tolerance).
	cnt, err := count(validators, parent.Hash(), call)
	if err != nil {
		return err
	}
	siblingMaliceDetectionPeriod := 2 * cnt
	oldestStep := uint64(0) //  let oldest_step = parent_step.saturating_sub(sibling_malice_detection_period);
	if parentStep > siblingMaliceDetectionPeriod {
		oldestStep = parentStep - siblingMaliceDetectionPeriod
	}
	//nolint
	if oldestStep > 0 {
		/*
		   let mut rsh = self.received_step_hashes.write();
		   let new_rsh = rsh.split_off(&(oldest_step, Address::zero()));
		   *rsh = new_rsh;
		*/
	}

	emptyStepLen := uint64(0)
	//self.report_skipped(header, step, parent_step, &*validators, set_number);

	/*
	   // If empty step messages are enabled we will validate the messages in the seal, missing messages are not
	   // reported as there's no way to tell whether the empty step message was never sent or simply not included.
	   let empty_steps_len = if header.number() >= self.empty_steps_transition {
	       let validate_empty_steps = || -> Result<usize, Error> {
	           let strict_empty_steps = header.number() >= self.strict_empty_steps_transition;
	           let empty_steps = header_empty_steps(header)?;
	           let empty_steps_len = empty_steps.len();
	           let mut prev_empty_step = 0;

	           for empty_step in empty_steps {
	               if empty_step.step <= parent_step || empty_step.step >= step {
	                   Err(EngineError::InsufficientProof(format!(
	                       "empty step proof for invalid step: {:?}",
	                       empty_step.step
	                   )))?;
	               }

	               if empty_step.parent_hash != *header.parent_hash() {
	                   Err(EngineError::InsufficientProof(format!(
	                       "empty step proof for invalid parent hash: {:?}",
	                       empty_step.parent_hash
	                   )))?;
	               }

	               if !empty_step.verify(&*validators).unwrap_or(false) {
	                   Err(EngineError::InsufficientProof(format!(
	                       "invalid empty step proof: {:?}",
	                       empty_step
	                   )))?;
	               }

	               if strict_empty_steps {
	                   if empty_step.step <= prev_empty_step {
	                       Err(EngineError::InsufficientProof(format!(
	                           "{} empty step: {:?}",
	                           if empty_step.step == prev_empty_step {
	                               "duplicate"
	                           } else {
	                               "unordered"
	                           },
	                           empty_step
	                       )))?;
	                   }

	                   prev_empty_step = empty_step.step;
	               }
	           }

	           Ok(empty_steps_len)
	       };

	       match validate_empty_steps() {
	           Ok(len) => len,
	           Err(err) => {
	               trace!(
	                   target: "engine",
	                   "Reporting benign misbehaviour (cause: invalid empty steps) \
	                   at block #{}, epoch set number {}. Own address: {}",
	                   header.number(), set_number, self.address().unwrap_or_default()
	               );
	               self.validators
	                   .report_benign(header.author(), set_number, header.number());
	               return Err(err);
	           }
	       }
	   } else {
	       self.report_skipped(header, step, parent_step, &*validators, set_number);

	       0
	   };
	*/
	if header.Number.Uint64() >= c.cfg.ValidateScoreTransition {
		expectedDifficulty := calculateScore(parentStep, step, emptyStepLen)
		if header.Difficulty.Cmp(expectedDifficulty.ToBig()) != 0 {
			return fmt.Errorf("invlid difficulty: expect=%s, found=%s\n", expectedDifficulty, header.Difficulty)
		}
	}
	return nil
}

// VerifyUncles implements consensus.Engine, always returning an error for any
// uncles as this consensus mechanism doesn't permit uncles.
func (c *AuRa) VerifyUncles(chain consensus.ChainReader, header *types.Header, uncles []*types.Header) error {
	return nil
	//if len(uncles) > 0 {
	//	return errors.New("uncles not allowed")
	//}
	//return nil
}

// VerifySeal implements consensus.Engine, checking whether the signature contained
// in the header satisfies the consensus protocol requirements.
func (c *AuRa) VerifySeal(chain consensus.ChainHeaderReader, header *types.Header) error {
	return nil
	//snap, err := c.Snapshot(chain, header.Number.Uint64(), header.Hash(), nil)
	//if err != nil {
	//	return err
	//}
	//return c.verifySeal(chain, header, snap)
}

// Prepare implements consensus.Engine, preparing all the consensus fields of the
// header for running the transactions on top.
func (c *AuRa) Prepare(chain consensus.ChainHeaderReader, header *types.Header, state *state.IntraBlockState) error {
	return nil
	/// If the block isn't a checkpoint, cast a random vote (good enough for now)
	//header.Coinbase = libcommon.Address{}
	//header.Nonce = types.BlockNonce{}
	//
	//number := header.Number.Uint64()
	/// Assemble the voting snapshot to check which votes make sense
	//snap, err := c.Snapshot(chain, number-1, header.ParentHash, nil)
	//if err != nil {
	//	return err
	//}
	//if number%c.config.Epoch != 0 {
	//	c.lock.RLock()
	//
	//	// Gather all the proposals that make sense voting on
	//	addresses := make([]libcommon.Address, 0, len(c.proposals))
	//	for address, authorize := range c.proposals {
	//		if snap.validVote(address, authorize) {
	//			addresses = append(addresses, address)
	//		}
	//	}
	//	// If there's pending proposals, cast a vote on them
	//	if len(addresses) > 0 {
	//		header.Coinbase = addresses[rand.Intn(len(addresses))]
	//		if c.proposals[header.Coinbase] {
	//			copy(header.Nonce[:], NonceAuthVote)
	//		} else {
	//			copy(header.Nonce[:], nonceDropVote)
	//		}
	//	}
	//	c.lock.RUnlock()
	//}
	/// Set the correct difficulty
	//header.Difficulty = calcDifficulty(snap, c.signer)
	//
	/// Ensure the extra data has all its components
	//if len(header.Extra) < ExtraVanity {
	//	header.Extra = append(header.Extra, bytes.Repeat([]byte{0x00}, ExtraVanity-len(header.Extra))...)
	//}
	//header.Extra = header.Extra[:ExtraVanity]
	//
	//if number%c.config.Epoch == 0 {
	//	for _, signer := range snap.GetSigners() {
	//		header.Extra = append(header.Extra, signer[:]...)
	//	}
	//}
	//header.Extra = append(header.Extra, make([]byte, ExtraSeal)...)
	//
	/// Mix digest is reserved for now, set to empty
	//header.MixDigest = libcommon.Hash{}
	//
	/// Ensure the timestamp has the correct delay
	//parent := chain.GetHeader(header.ParentHash, number-1)
	//if parent == nil {
	//	return consensus.ErrUnknownAncestor
	//}
	//header.Time = parent.Time + c.config.Period
	//
	//now := uint64(time.Now().Unix())
	//if header.Time < now {
	//	header.Time = now
	//}
	//
	//return nil
}

func (c *AuRa) Initialize(config *chain.Config, chain consensus.ChainHeaderReader, header *types.Header,
	state *state.IntraBlockState, syscallCustom consensus.SysCallCustom, logger log.Logger,
) {
	blockNum := header.Number.Uint64()

	//Check block gas limit from smart contract, if applicable
	c.verifyGasLimitOverride(config, chain, header, state, syscallCustom)

	for address, rewrittenCode := range c.cfg.RewriteBytecode[blockNum] {
		state.SetCode(address, rewrittenCode)
	}

	syscall := func(addr libcommon.Address, data []byte) ([]byte, error) {
		return syscallCustom(addr, data, state, header, false /* constCall */)
	}
	c.certifierLock.Lock()
	if c.cfg.Registrar != nil && c.certifier == nil && config.IsLondon(blockNum) {
		c.certifier = getCertifier(*c.cfg.Registrar, syscall)
	}
	c.certifierLock.Unlock()

	if blockNum == 1 {
		proof, err := c.GenesisEpochData(header, syscall)
		if err != nil {
			panic(err)
		}
		err = c.e.PutEpoch(header.ParentHash, 0, proof) //TODO: block 0 hardcoded - need fix it inside validators
		if err != nil {
			panic(err)
		}
	}

	//if err := c.verifyFamily(chain, e, header, call, syscall); err != nil { //TODO: OE has it as a separate engine call? why?
	//	panic(err)
	//}

	// check_and_lock_block -> check_epoch_end_signal

	epoch, err := c.e.GetEpoch(header.ParentHash, blockNum-1)
	if err != nil {
		logger.Warn("[aura] initialize block: on epoch begin", "err", err)
		return
	}
	isEpochBegin := epoch != nil
	if !isEpochBegin {
		return
	}
	err = c.cfg.Validators.onEpochBegin(isEpochBegin, header, syscall)
	if err != nil {
		logger.Warn("[aura] initialize block: on epoch begin", "err", err)
		return
	}
	// check_and_lock_block -> check_epoch_end_signal END (before enact)

}

func (c *AuRa) applyRewards(header *types.Header, state *state.IntraBlockState, syscall consensus.SystemCall) error {
	rewards, err := c.CalculateRewards(nil, header, nil, syscall)
	if err != nil {
		return err
	}
	for _, r := range rewards {
		state.AddBalance(r.Beneficiary, &r.Amount)
	}
	return nil
}

// word `signal epoch` == word `pending epoch`
func (c *AuRa) Finalize(config *chain.Config, header *types.Header, state *state.IntraBlockState, txs types.Transactions,
	uncles []*types.Header, receipts types.Receipts, withdrawals []*types.Withdrawal,
	chain consensus.ChainReader, syscall consensus.SystemCall, logger log.Logger,
) (types.Transactions, types.Receipts, error) {
	if err := c.applyRewards(header, state, syscall); err != nil {
		return nil, nil, err
	}

	// check_and_lock_block -> check_epoch_end_signal (after enact)
	if header.Number.Uint64() >= DEBUG_LOG_FROM {
		fmt.Printf("finalize1: %d,%d\n", header.Number.Uint64(), len(receipts))
	}
	pendingTransitionProof, err := c.cfg.Validators.signalEpochEnd(header.Number.Uint64() == 0, header, receipts)
	if err != nil {
		return nil, nil, err
	}
	if pendingTransitionProof != nil {
		if header.Number.Uint64() >= DEBUG_LOG_FROM {
			fmt.Printf("insert_pending_transition: %d,receipts=%d, lenProof=%d\n", header.Number.Uint64(), len(receipts), len(pendingTransitionProof))
		}
		if err = c.e.PutPendingEpoch(header.Hash(), header.Number.Uint64(), pendingTransitionProof); err != nil {
			return nil, nil, err
		}
	}
	// check_and_lock_block -> check_epoch_end_signal END

	finalized := buildFinality(c.EpochManager, chain, c.e, c.cfg.Validators, header, syscall)
	c.EpochManager.finalityChecker.print(header.Number.Uint64())
	epochEndProof, err := isEpochEnd(chain, c.e, finalized, header)
	if err != nil {
		return nil, nil, err
	}
	if epochEndProof != nil {
		c.EpochManager.noteNewEpoch()
		logger.Info("[aura] epoch transition", "block_num", header.Number.Uint64())
		if err := c.e.PutEpoch(header.Hash(), header.Number.Uint64(), epochEndProof); err != nil {
			return nil, nil, err
		}
	}

	return txs, receipts, nil
}

func buildFinality(e *EpochManager, chain consensus.ChainHeaderReader, er *NonTransactionalEpochReader, validators ValidatorSet, header *types.Header, syscall consensus.SystemCall) []unAssembledHeader {
	// commit_block -> aura.build_finality
	_, _, ok := e.zoomToAfter(chain, er, validators, header.ParentHash, syscall)
	if !ok {
		return []unAssembledHeader{}
	}
	if e.finalityChecker.lastPushed == nil || *e.finalityChecker.lastPushed != header.ParentHash {
		if err := e.finalityChecker.buildAncestrySubChain(func(hash libcommon.Hash) ([]libcommon.Address, libcommon.Hash, libcommon.Hash, uint64, bool) {
			h := chain.GetHeaderByHash(hash)
			if h == nil {
				return nil, libcommon.Hash{}, libcommon.Hash{}, 0, false
			}
			return []libcommon.Address{h.Coinbase}, h.Hash(), h.ParentHash, h.Number.Uint64(), true
		}, header.ParentHash, e.epochTransitionHash); err != nil {
			//log.Warn("[aura] buildAncestrySubChain", "err", err)
			return []unAssembledHeader{}
		}
	}

	res, err := e.finalityChecker.push(header.Hash(), header.Number.Uint64(), []libcommon.Address{header.Coinbase})
	if err != nil {
		//log.Warn("[aura] finalityChecker.push", "err", err)
		return []unAssembledHeader{}
	}
	return res
}

func isEpochEnd(chain consensus.ChainHeaderReader, e *NonTransactionalEpochReader, finalized []unAssembledHeader, header *types.Header) ([]byte, error) {
	// commit_block -> aura.is_epoch_end
	for i := range finalized {
		pendingTransitionProof, err := e.GetPendingEpoch(finalized[i].hash, finalized[i].number)
		if err != nil {
			return nil, err
		}
		if pendingTransitionProof == nil {
			continue
		}
		if header.Number.Uint64() >= DEBUG_LOG_FROM {
			fmt.Printf("pending transition: %d,%x,len=%d\n", finalized[i].number, finalized[i].hash, len(pendingTransitionProof))
		}

		finalityProof := allHeadersUntil(chain, header, finalized[i].hash)
		var finalizedHeader *types.Header
		if finalized[i].hash == header.Hash() {
			finalizedHeader = header
		} else {
			finalizedHeader = chain.GetHeader(finalized[i].hash, finalized[i].number)
		}
		signalNumber := finalizedHeader.Number
		finalityProof = append(finalityProof, finalizedHeader)
		for i, j := 0, len(finalityProof)-1; i < j; i, j = i+1, j-1 { // reverse
			finalityProof[i], finalityProof[j] = finalityProof[j], finalityProof[i]
		}
		finalityProofRLP, err := rlp.EncodeToBytes(finalityProof)
		if err != nil {
			return nil, err
		}
		/*
			// We turn off can_propose here because upon validator set change there can
			// be two valid proposers for a single step: one from the old set and
			// one from the new.
			//
			// This way, upon encountering an epoch change, the proposer from the
			// new set will be forced to wait until the next step to avoid sealing a
			// block that breaks the invariant that the parent's step < the block's step.
			self.step.can_propose.store(false, AtomicOrdering::SeqCst);
		*/
		return rlp.EncodeToBytes(EpochTransitionProof{SignalNumber: signalNumber.Uint64(), SetProof: pendingTransitionProof, FinalityProof: finalityProofRLP})
	}
	return nil, nil
}

// allHeadersUntil walk the chain backwards from current head until finalized_hash
// to construct transition proof. author == ec_recover(sig) known
// since the blocks are in the DB.
func allHeadersUntil(chain consensus.ChainHeaderReader, from *types.Header, to libcommon.Hash) (out []*types.Header) {
	var header = from
	for {
		header = chain.GetHeader(header.ParentHash, header.Number.Uint64()-1)
		if header == nil {
			panic("not found header")
		}
		if header.Number.Uint64() == 0 {
			break
		}
		if to == header.Hash() {
			break
		}
		out = append(out, header)
	}
	return out
}

//func (c *AuRa) check_epoch_end(cc *chain.Config, header *types.Header, state *state.IntraBlockState, txs []types.Transaction, uncles []*types.Header, syscall consensus.SystemCall) {
//}

// FinalizeAndAssemble implements consensus.Engine
func (c *AuRa) FinalizeAndAssemble(config *chain.Config, header *types.Header, state *state.IntraBlockState, txs types.Transactions, uncles []*types.Header, receipts types.Receipts, withdrawals []*types.Withdrawal, chain consensus.ChainReader, syscall consensus.SystemCall, call consensus.Call, logger log.Logger) (*types.Block, types.Transactions, types.Receipts, error) {
	outTxs, outReceipts, err := c.Finalize(config, header, state, txs, uncles, receipts, withdrawals, chain, syscall, logger)
	if err != nil {
		return nil, nil, nil, err
	}

	// Assemble and return the final block for sealing
	return types.NewBlock(header, outTxs, uncles, outReceipts, withdrawals), outTxs, outReceipts, nil
}

// Authorize injects a private key into the consensus engine to mint new blocks
// with.
func (c *AuRa) Authorize(signer libcommon.Address, signFn clique.SignerFn) {
	c.lock.Lock()
	defer c.lock.Unlock()

	//c.signer = signer
	//c.signFn = signFn
}

func (c *AuRa) GenesisEpochData(header *types.Header, caller consensus.SystemCall) ([]byte, error) {
	setProof, err := c.cfg.Validators.genesisEpochData(header, caller)
	if err != nil {
		return nil, err
	}
	res, err := rlp.EncodeToBytes(EpochTransitionProof{SignalNumber: 0, SetProof: setProof, FinalityProof: []byte{}})
	if err != nil {
		panic(err)
	}
	//fmt.Printf("reere: %x\n", res)
	//f91a84f9020da00000000000000000000000000000000000000000000000000000000000000000a01dcc4de8dec75d7aab85b567b6ccd41ad312451b948a7413f0a142fd40d49347940000000000000000000000000000000000000000a0fad4af258fd11939fae0c6c6eec9d340b1caac0b0196fd9a1bc3f489c5bf00b3a056e81f171bcc55a6ff8345e692c0f86e5b48e01b996cadc001622fb5e363b421a056e81f171bcc55a6ff8345e692c0f86e5b48e01b996cadc001622fb5e363b421b9010000000000000000000000000000000000000000000000000000000000000000000000000000000000000000000000000000000000000000000000000000000000000000000000000000000000000000000000000000000000000000000000000000000000000000000000000000000000000000000000000000000000000000000000000000000000000000000000000000000000000000000000000000000000000000000000000000000000000000000000000000000000000000000000000000000000000000000000000000000000000000000000000000000000000000000000000000000000000000000000000000000000000000000000000000000000830200008083663be080808080b8410000000000000000000000000000000000000000000000000000000000000000000000000000000000000000000000000000000000000000000000000000000000f91871b914c26060604052600436106100fc576000357c0100000000000000000000000000000000000000000000000000000000900463ffffffff16806303aca79214610101578063108552691461016457806340a141ff1461019d57806340c9cdeb146101d65780634110a489146101ff57806345199e0a1461025757806349285b58146102c15780634d238c8e14610316578063752862111461034f578063900eb5a8146103645780639a573786146103c7578063a26a47d21461041c578063ae4b1b5b14610449578063b3f05b971461049e578063b7ab4db5146104cb578063d3e848f114610535578063fa81b2001461058a578063facd743b146105df575b600080fd5b341561010c57600080fd5b6101226004808035906020019091905050610630565b604051808273ffffffffffffffffffffffffffffffffffffffff1673ffffffffffffffffffffffffffffffffffffffff16815260200191505060405180910390f35b341561016f57600080fd5b61019b600480803573ffffffffffffffffffffffffffffffffffffffff1690602001909190505061066f565b005b34156101a857600080fd5b6101d4600480803573ffffffffffffffffffffffffffffffffffffffff16906020019091905050610807565b005b34156101e157600080fd5b6101e9610bb7565b6040518082815260200191505060405180910390f35b341561020a57600080fd5b610236600480803573ffffffffffffffffffffffffffffffffffffffff16906020019091905050610bbd565b60405180831515151581526020018281526020019250505060405180910390f35b341561026257600080fd5b61026a610bee565b6040518080602001828103825283818151815260200191508051906020019060200280838360005b838110156102ad578082015181840152602081019050610292565b505050509050019250505060405180910390f35b34156102cc57600080fd5b6102d4610c82565b604051808273ffffffffffffffffffffffffffffffffffffffff1673ffffffffffffffffffffffffffffffffffffffff16815260200191505060405180910390f35b341561032157600080fd5b61034d600480803573ffffffffffffffffffffffffffffffffffffffff16906020019091905050610d32565b005b341561035a57600080fd5b610362610fcc565b005b341561036f57600080fd5b61038560048080359060200190919050506110fc565b604051808273ffffffffffffffffffffffffffffffffffffffff1673ffffffffffffffffffffffffffffffffffffffff16815260200191505060405180910390f35b34156103d257600080fd5b6103da61113b565b604051808273ffffffffffffffffffffffffffffffffffffffff1673ffffffffffffffffffffffffffffffffffffffff16815260200191505060405180910390f35b341561042757600080fd5b61042f6111eb565b604051808215151515815260200191505060405180910390f35b341561045457600080fd5b61045c6111fe565b604051808273ffffffffffffffffffffffffffffffffffffffff1673ffffffffffffffffffffffffffffffffffffffff16815260200191505060405180910390f35b34156104a957600080fd5b6104b1611224565b604051808215151515815260200191505060405180910390f35b34156104d657600080fd5b6104de611237565b6040518080602001828103825283818151815260200191508051906020019060200280838360005b83811015610521578082015181840152602081019050610506565b505050509050019250505060405180910390f35b341561054057600080fd5b6105486112cb565b604051808273ffffffffffffffffffffffffffffffffffffffff1673ffffffffffffffffffffffffffffffffffffffff16815260200191505060405180910390f35b341561059557600080fd5b61059d6112f1565b604051808273ffffffffffffffffffffffffffffffffffffffff1673ffffffffffffffffffffffffffffffffffffffff16815260200191505060405180910390f35b34156105ea57600080fd5b610616600480803573ffffffffffffffffffffffffffffffffffffffff16906020019091905050611317565b604051808215151515815260200191505060405180910390f35b60078181548110151561063f57fe5b90600052602060002090016000915054906101000a900473ffffffffffffffffffffffffffffffffffffffff1681565b600460029054906101000a900473ffffffffffffffffffffffffffffffffffffffff1673ffffffffffffffffffffffffffffffffffffffff163373ffffffffffffffffffffffffffffffffffffffff161415156106cb57600080fd5b600460019054906101000a900460ff161515156106e757600080fd5b600073ffffffffffffffffffffffffffffffffffffffff168173ffffffffffffffffffffffffffffffffffffffff161415151561072357600080fd5b80600a60006101000a81548173ffffffffffffffffffffffffffffffffffffffff021916908373ffffffffffffffffffffffffffffffffffffffff1602179055506001600460016101000a81548160ff0219169083151502179055507f600bcf04a13e752d1e3670a5a9f1c21177ca2a93c6f5391d4f1298d098097c22600a60009054906101000a900473ffffffffffffffffffffffffffffffffffffffff16604051808273ffffffffffffffffffffffffffffffffffffffff1673ffffffffffffffffffffffffffffffffffffffff16815260200191505060405180910390a150565b600080600061081461113b565b73ffffffffffffffffffffffffffffffffffffffff163373ffffffffffffffffffffffffffffffffffffffff1614151561084d57600080fd5b83600960008273ffffffffffffffffffffffffffffffffffffffff1673ffffffffffffffffffffffffffffffffffffffff16815260200190815260200160002060000160009054906101000a900460ff1615156108a957600080fd5b600960008673ffffffffffffffffffffffffffffffffffffffff1673ffffffffffffffffffffffffffffffffffffffff168152602001908152602001600020600101549350600160078054905003925060078381548110151561090857fe5b906000526020600020900160009054906101000a900473ffffffffffffffffffffffffffffffffffffffff1691508160078581548110151561094657fe5b906000526020600020900160006101000a81548173ffffffffffffffffffffffffffffffffffffffff021916908373ffffffffffffffffffffffffffffffffffffffff16021790555083600960008473ffffffffffffffffffffffffffffffffffffffff1673ffffffffffffffffffffffffffffffffffffffff168152602001908152602001600020600101819055506007838154811015156109e557fe5b906000526020600020900160006101000a81549073ffffffffffffffffffffffffffffffffffffffff02191690556000600780549050111515610a2757600080fd5b6007805480919060019003610a3c9190611370565b506000600960008773ffffffffffffffffffffffffffffffffffffffff1673ffffffffffffffffffffffffffffffffffffffff168152602001908152602001600020600101819055506000600960008773ffffffffffffffffffffffffffffffffffffffff1673ffffffffffffffffffffffffffffffffffffffff16815260200190815260200160002060000160006101000a81548160ff0219169083151502179055506000600460006101000a81548160ff0219169083151502179055506001430340600019167f55252fa6eee4741b4e24a74a70e9c11fd2c2281df8d6ea13126ff845f7825c89600760405180806020018281038252838181548152602001915080548015610ba257602002820191906000526020600020905b8160009054906101000a900473ffffffffffffffffffffffffffffffffffffffff1673ffffffffffffffffffffffffffffffffffffffff1681526020019060010190808311610b58575b50509250505060405180910390a25050505050565b60085481565b60096020528060005260406000206000915090508060000160009054906101000a900460ff16908060010154905082565b610bf661139c565b6007805480602002602001604051908101604052809291908181526020018280548015610c7857602002820191906000526020600020905b8160009054906101000a900473ffffffffffffffffffffffffffffffffffffffff1673ffffffffffffffffffffffffffffffffffffffff1681526020019060010190808311610c2e575b5050505050905090565b6000600a60009054906101000a900473ffffffffffffffffffffffffffffffffffffffff1673ffffffffffffffffffffffffffffffffffffffff166349285b586000604051602001526040518163ffffffff167c0100000000000000000000000000000000000000000000000000000000028152600401602060405180830381600087803b1515610d1257600080fd5b6102c65a03f11515610d2357600080fd5b50505060405180519050905090565b610d3a61113b565b73ffffffffffffffffffffffffffffffffffffffff163373ffffffffffffffffffffffffffffffffffffffff16141515610d7357600080fd5b80600960008273ffffffffffffffffffffffffffffffffffffffff1673ffffffffffffffffffffffffffffffffffffffff16815260200190815260200160002060000160009054906101000a900460ff16151515610dd057600080fd5b600073ffffffffffffffffffffffffffffffffffffffff168273ffffffffffffffffffffffffffffffffffffffff1614151515610e0c57600080fd5b6040805190810160405280600115158152602001600780549050815250600960008473ffffffffffffffffffffffffffffffffffffffff1673ffffffffffffffffffffffffffffffffffffffff16815260200190815260200160002060008201518160000160006101000a81548160ff0219169083151502179055506020820151816001015590505060078054806001018281610ea991906113b0565b9160005260206000209001600084909190916101000a81548173ffffffffffffffffffffffffffffffffffffffff021916908373ffffffffffffffffffffffffffffffffffffffff160217905550506000600460006101000a81548160ff0219169083151502179055506001430340600019167f55252fa6eee4741b4e24a74a70e9c11fd2c2281df8d6ea13126ff845f7825c89600760405180806020018281038252838181548152602001915080548015610fba57602002820191906000526020600020905b8160009054906101000a900473ffffffffffffffffffffffffffffffffffffffff1673ffffffffffffffffffffffffffffffffffffffff1681526020019060010190808311610f70575b50509250505060405180910390a25050565b600560009054906101000a900473ffffffffffffffffffffffffffffffffffffffff1673ffffffffffffffffffffffffffffffffffffffff163373ffffffffffffffffffffffffffffffffffffffff161480156110365750600460009054906101000a900460ff16155b151561104157600080fd5b6001600460006101000a81548160ff0219169083151502179055506007600690805461106e9291906113dc565b506006805490506008819055507f8564cd629b15f47dc310d45bcbfc9bcf5420b0d51bf0659a16c67f91d27632536110a4611237565b6040518080602001828103825283818151815260200191508051906020019060200280838360005b838110156110e75780820151818401526020810190506110cc565b505050509050019250505060405180910390a1565b60068181548110151561110b57fe5b90600052602060002090016000915054906101000a900473ffffffffffffffffffffffffffffffffffffffff1681565b6000600a60009054906101000a900473ffffffffffffffffffffffffffffffffffffffff1673ffffffffffffffffffffffffffffffffffffffff16639a5737866000604051602001526040518163ffffffff167c0100000000000000000000000000000000000000000000000000000000028152600401602060405180830381600087803b15156111cb57600080fd5b6102c65a03f115156111dc57600080fd5b50505060405180519050905090565b600460019054906101000a900460ff1681565b600a60009054906101000a900473ffffffffffffffffffffffffffffffffffffffff1681565b600460009054906101000a900460ff1681565b61123f61139c565b60068054806020026020016040519081016040528092919081815260200182805480156112c157602002820191906000526020600020905b8160009054906101000a900473ffffffffffffffffffffffffffffffffffffffff1673ffffffffffffffffffffffffffffffffffffffff1681526020019060010190808311611277575b5050505050905090565b600560009054906101000a900473ffffffffffffffffffffffffffffffffffffffff1681565b600460029054906101000a900473ffffffffffffffffffffffffffffffffffffffff1681565b6000600960008373ffffffffffffffffffffffffffffffffffffffff1673ffffffffffffffffffffffffffffffffffffffff16815260200190815260200160002060000160009054906101000a900460ff169050919050565b81548183558181151161139757818360005260206000209182019101611396919061142e565b5b505050565b602060405190810160405280600081525090565b8154818355818115116113d7578183600052602060002091820191016113d6919061142e565b5b505050565b82805482825590600052602060002090810192821561141d5760005260206000209182015b8281111561141c578254825591600101919060010190611401565b5b50905061142a9190611453565b5090565b61145091905b8082111561144c576000816000905550600101611434565b5090565b90565b61149391905b8082111561148f57600081816101000a81549073ffffffffffffffffffffffffffffffffffffffff021916905550600101611459565b5090565b905600a165627a7a7230582036ea35935c8246b68074adece2eab70c40e69a0193c08a6277ce06e5b25188510029b8f3f8f1a08023c0d95fc2364e0bf7593f5ff32e1db8ef9f4b41c0bd474eae62d1af896e99808080a0b47b4f0b3e73b5edc8f9a9da1cbcfed562eb06bf54619b6aefeadebf5b3604c280a0da6ec08940a924cb08c947dd56cdb40076b29a6f0ea4dba4e2d02d9a9a72431b80a030cc4138c9e74b6cf79d624b4b5612c0fd888e91f55316cfee7d1694e1a90c0b80a0c5d54b915b56a888eee4e6eeb3141e778f9b674d1d322962eed900f02c29990aa017256b36ef47f907c6b1378a2636942ce894c17075e56fc054d4283f6846659e808080a03340bbaeafcda3a8672eb83099231dbbfab8dae02a1e8ec2f7180538fac207e080b86bf869a033aa5d69545785694b808840be50c182dad2ec3636dfccbe6572fb69828742c0b846f8440101a0663ce0d171e545a26aa67e4ca66f72ba96bb48287dbcc03beea282867f80d44ba01f0e7726926cb43c03a0abf48197dba78522ec8ba1b158e2aa30da7d2a2c6f9eb838f7a03868bdfa8727775661e4ccf117824a175a33f8703d728c04488fbfffcafda9f99594e8ddc5c7a2d2f0d7a9798459c0104fdf5e987acaa3e2a02052222313e28459528d920b65115c16c04f3efc82aaedc97be59f3f377c0d3f01b853f851808080a07bb75cabebdcbd1dbb4331054636d0c6d7a2b08483b9e04df057395a7434c9e080808080808080a0e61e567237b49c44d8f906ceea49027260b4010c10a547b38d8b131b9d3b6f848080808080b8d3f8d1a0dc277c93a9f9dcee99aac9b8ba3cfa4c51821998522469c37715644e8fbac0bfa0ab8cdb808c8303bb61fb48e276217be9770fa83ecf3f90f2234d558885f5abf1808080a0fe137c3a474fbde41d89a59dd76da4c55bf696b86d3af64a55632f76cf30786780808080a06301b39b2ea8a44df8b0356120db64b788e71f52e1d7a6309d0d2e5b86fee7cb80a0da5d8b08dea0c5a4799c0f44d8a24d7cdf209f9b7a5588c1ecafb5361f6b9f07a01b7779e149cadf24d4ffb77ca7e11314b8db7097e4d70b2a173493153ca2e5a0808080b853f851808080a0a87d9bb950836582673aa0eecc0ff64aac607870637a2dd2012b8b1b31981f698080a08da6d5c36a404670c553a2c9052df7cd604f04e3863c4c7b9e0027bfd54206d680808080808080808080b86bf869a02080c7b7ae81a58eb98d9c78de4a1fd7fd9535fc953ed2be602daaa41767312ab846f8448080a056e81f171bcc55a6ff8345e692c0f86e5b48e01b996cadc001622fb5e363b421a0c5d2460186f7233c927e7db2dcc703c0e500b653ca82273b7bfad8045d85a470
	//f91a8c80b91a87f91a84f9020da00000000000000000000000000000000000000000000000000000000000000000a01dcc4de8dec75d7aab85b567b6ccd41ad312451b948a7413f0a142fd40d49347940000000000000000000000000000000000000000a0fad4af258fd11939fae0c6c6eec9d340b1caac0b0196fd9a1bc3f489c5bf00b3a056e81f171bcc55a6ff8345e692c0f86e5b48e01b996cadc001622fb5e363b421a056e81f171bcc55a6ff8345e692c0f86e5b48e01b996cadc001622fb5e363b421b9010000000000000000000000000000000000000000000000000000000000000000000000000000000000000000000000000000000000000000000000000000000000000000000000000000000000000000000000000000000000000000000000000000000000000000000000000000000000000000000000000000000000000000000000000000000000000000000000000000000000000000000000000000000000000000000000000000000000000000000000000000000000000000000000000000000000000000000000000000000000000000000000000000000000000000000000000000000000000000000000000000000000000000000000000000000000830200008083663be080808080b8410000000000000000000000000000000000000000000000000000000000000000000000000000000000000000000000000000000000000000000000000000000000f91871b914c26060604052600436106100fc576000357c0100000000000000000000000000000000000000000000000000000000900463ffffffff16806303aca79214610101578063108552691461016457806340a141ff1461019d57806340c9cdeb146101d65780634110a489146101ff57806345199e0a1461025757806349285b58146102c15780634d238c8e14610316578063752862111461034f578063900eb5a8146103645780639a573786146103c7578063a26a47d21461041c578063ae4b1b5b14610449578063b3f05b971461049e578063b7ab4db5146104cb578063d3e848f114610535578063fa81b2001461058a578063facd743b146105df575b600080fd5b341561010c57600080fd5b6101226004808035906020019091905050610630565b604051808273ffffffffffffffffffffffffffffffffffffffff1673ffffffffffffffffffffffffffffffffffffffff16815260200191505060405180910390f35b341561016f57600080fd5b61019b600480803573ffffffffffffffffffffffffffffffffffffffff1690602001909190505061066f565b005b34156101a857600080fd5b6101d4600480803573ffffffffffffffffffffffffffffffffffffffff16906020019091905050610807565b005b34156101e157600080fd5b6101e9610bb7565b6040518082815260200191505060405180910390f35b341561020a57600080fd5b610236600480803573ffffffffffffffffffffffffffffffffffffffff16906020019091905050610bbd565b60405180831515151581526020018281526020019250505060405180910390f35b341561026257600080fd5b61026a610bee565b6040518080602001828103825283818151815260200191508051906020019060200280838360005b838110156102ad578082015181840152602081019050610292565b505050509050019250505060405180910390f35b34156102cc57600080fd5b6102d4610c82565b604051808273ffffffffffffffffffffffffffffffffffffffff1673ffffffffffffffffffffffffffffffffffffffff16815260200191505060405180910390f35b341561032157600080fd5b61034d600480803573ffffffffffffffffffffffffffffffffffffffff16906020019091905050610d32565b005b341561035a57600080fd5b610362610fcc565b005b341561036f57600080fd5b61038560048080359060200190919050506110fc565b604051808273ffffffffffffffffffffffffffffffffffffffff1673ffffffffffffffffffffffffffffffffffffffff16815260200191505060405180910390f35b34156103d257600080fd5b6103da61113b565b604051808273ffffffffffffffffffffffffffffffffffffffff1673ffffffffffffffffffffffffffffffffffffffff16815260200191505060405180910390f35b341561042757600080fd5b61042f6111eb565b604051808215151515815260200191505060405180910390f35b341561045457600080fd5b61045c6111fe565b604051808273ffffffffffffffffffffffffffffffffffffffff1673ffffffffffffffffffffffffffffffffffffffff16815260200191505060405180910390f35b34156104a957600080fd5b6104b1611224565b604051808215151515815260200191505060405180910390f35b34156104d657600080fd5b6104de611237565b6040518080602001828103825283818151815260200191508051906020019060200280838360005b83811015610521578082015181840152602081019050610506565b505050509050019250505060405180910390f35b341561054057600080fd5b6105486112cb565b604051808273ffffffffffffffffffffffffffffffffffffffff1673ffffffffffffffffffffffffffffffffffffffff16815260200191505060405180910390f35b341561059557600080fd5b61059d6112f1565b604051808273ffffffffffffffffffffffffffffffffffffffff1673ffffffffffffffffffffffffffffffffffffffff16815260200191505060405180910390f35b34156105ea57600080fd5b610616600480803573ffffffffffffffffffffffffffffffffffffffff16906020019091905050611317565b604051808215151515815260200191505060405180910390f35b60078181548110151561063f57fe5b90600052602060002090016000915054906101000a900473ffffffffffffffffffffffffffffffffffffffff1681565b600460029054906101000a900473ffffffffffffffffffffffffffffffffffffffff1673ffffffffffffffffffffffffffffffffffffffff163373ffffffffffffffffffffffffffffffffffffffff161415156106cb57600080fd5b600460019054906101000a900460ff161515156106e757600080fd5b600073ffffffffffffffffffffffffffffffffffffffff168173ffffffffffffffffffffffffffffffffffffffff161415151561072357600080fd5b80600a60006101000a81548173ffffffffffffffffffffffffffffffffffffffff021916908373ffffffffffffffffffffffffffffffffffffffff1602179055506001600460016101000a81548160ff0219169083151502179055507f600bcf04a13e752d1e3670a5a9f1c21177ca2a93c6f5391d4f1298d098097c22600a60009054906101000a900473ffffffffffffffffffffffffffffffffffffffff16604051808273ffffffffffffffffffffffffffffffffffffffff1673ffffffffffffffffffffffffffffffffffffffff16815260200191505060405180910390a150565b600080600061081461113b565b73ffffffffffffffffffffffffffffffffffffffff163373ffffffffffffffffffffffffffffffffffffffff1614151561084d57600080fd5b83600960008273ffffffffffffffffffffffffffffffffffffffff1673ffffffffffffffffffffffffffffffffffffffff16815260200190815260200160002060000160009054906101000a900460ff1615156108a957600080fd5b600960008673ffffffffffffffffffffffffffffffffffffffff1673ffffffffffffffffffffffffffffffffffffffff168152602001908152602001600020600101549350600160078054905003925060078381548110151561090857fe5b906000526020600020900160009054906101000a900473ffffffffffffffffffffffffffffffffffffffff1691508160078581548110151561094657fe5b906000526020600020900160006101000a81548173ffffffffffffffffffffffffffffffffffffffff021916908373ffffffffffffffffffffffffffffffffffffffff16021790555083600960008473ffffffffffffffffffffffffffffffffffffffff1673ffffffffffffffffffffffffffffffffffffffff168152602001908152602001600020600101819055506007838154811015156109e557fe5b906000526020600020900160006101000a81549073ffffffffffffffffffffffffffffffffffffffff02191690556000600780549050111515610a2757600080fd5b6007805480919060019003610a3c9190611370565b506000600960008773ffffffffffffffffffffffffffffffffffffffff1673ffffffffffffffffffffffffffffffffffffffff168152602001908152602001600020600101819055506000600960008773ffffffffffffffffffffffffffffffffffffffff1673ffffffffffffffffffffffffffffffffffffffff16815260200190815260200160002060000160006101000a81548160ff0219169083151502179055506000600460006101000a81548160ff0219169083151502179055506001430340600019167f55252fa6eee4741b4e24a74a70e9c11fd2c2281df8d6ea13126ff845f7825c89600760405180806020018281038252838181548152602001915080548015610ba257602002820191906000526020600020905b8160009054906101000a900473ffffffffffffffffffffffffffffffffffffffff1673ffffffffffffffffffffffffffffffffffffffff1681526020019060010190808311610b58575b50509250505060405180910390a25050505050565b60085481565b60096020528060005260406000206000915090508060000160009054906101000a900460ff16908060010154905082565b610bf661139c565b6007805480602002602001604051908101604052809291908181526020018280548015610c7857602002820191906000526020600020905b8160009054906101000a900473ffffffffffffffffffffffffffffffffffffffff1673ffffffffffffffffffffffffffffffffffffffff1681526020019060010190808311610c2e575b5050505050905090565b6000600a60009054906101000a900473ffffffffffffffffffffffffffffffffffffffff1673ffffffffffffffffffffffffffffffffffffffff166349285b586000604051602001526040518163ffffffff167c0100000000000000000000000000000000000000000000000000000000028152600401602060405180830381600087803b1515610d1257600080fd5b6102c65a03f11515610d2357600080fd5b50505060405180519050905090565b610d3a61113b565b73ffffffffffffffffffffffffffffffffffffffff163373ffffffffffffffffffffffffffffffffffffffff16141515610d7357600080fd5b80600960008273ffffffffffffffffffffffffffffffffffffffff1673ffffffffffffffffffffffffffffffffffffffff16815260200190815260200160002060000160009054906101000a900460ff16151515610dd057600080fd5b600073ffffffffffffffffffffffffffffffffffffffff168273ffffffffffffffffffffffffffffffffffffffff1614151515610e0c57600080fd5b6040805190810160405280600115158152602001600780549050815250600960008473ffffffffffffffffffffffffffffffffffffffff1673ffffffffffffffffffffffffffffffffffffffff16815260200190815260200160002060008201518160000160006101000a81548160ff0219169083151502179055506020820151816001015590505060078054806001018281610ea991906113b0565b9160005260206000209001600084909190916101000a81548173ffffffffffffffffffffffffffffffffffffffff021916908373ffffffffffffffffffffffffffffffffffffffff160217905550506000600460006101000a81548160ff0219169083151502179055506001430340600019167f55252fa6eee4741b4e24a74a70e9c11fd2c2281df8d6ea13126ff845f7825c89600760405180806020018281038252838181548152602001915080548015610fba57602002820191906000526020600020905b8160009054906101000a900473ffffffffffffffffffffffffffffffffffffffff1673ffffffffffffffffffffffffffffffffffffffff1681526020019060010190808311610f70575b50509250505060405180910390a25050565b600560009054906101000a900473ffffffffffffffffffffffffffffffffffffffff1673ffffffffffffffffffffffffffffffffffffffff163373ffffffffffffffffffffffffffffffffffffffff161480156110365750600460009054906101000a900460ff16155b151561104157600080fd5b6001600460006101000a81548160ff0219169083151502179055506007600690805461106e9291906113dc565b506006805490506008819055507f8564cd629b15f47dc310d45bcbfc9bcf5420b0d51bf0659a16c67f91d27632536110a4611237565b6040518080602001828103825283818151815260200191508051906020019060200280838360005b838110156110e75780820151818401526020810190506110cc565b505050509050019250505060405180910390a1565b60068181548110151561110b57fe5b90600052602060002090016000915054906101000a900473ffffffffffffffffffffffffffffffffffffffff1681565b6000600a60009054906101000a900473ffffffffffffffffffffffffffffffffffffffff1673ffffffffffffffffffffffffffffffffffffffff16639a5737866000604051602001526040518163ffffffff167c0100000000000000000000000000000000000000000000000000000000028152600401602060405180830381600087803b15156111cb57600080fd5b6102c65a03f115156111dc57600080fd5b50505060405180519050905090565b600460019054906101000a900460ff1681565b600a60009054906101000a900473ffffffffffffffffffffffffffffffffffffffff1681565b600460009054906101000a900460ff1681565b61123f61139c565b60068054806020026020016040519081016040528092919081815260200182805480156112c157602002820191906000526020600020905b8160009054906101000a900473ffffffffffffffffffffffffffffffffffffffff1673ffffffffffffffffffffffffffffffffffffffff1681526020019060010190808311611277575b5050505050905090565b600560009054906101000a900473ffffffffffffffffffffffffffffffffffffffff1681565b600460029054906101000a900473ffffffffffffffffffffffffffffffffffffffff1681565b6000600960008373ffffffffffffffffffffffffffffffffffffffff1673ffffffffffffffffffffffffffffffffffffffff16815260200190815260200160002060000160009054906101000a900460ff169050919050565b81548183558181151161139757818360005260206000209182019101611396919061142e565b5b505050565b602060405190810160405280600081525090565b8154818355818115116113d7578183600052602060002091820191016113d6919061142e565b5b505050565b82805482825590600052602060002090810192821561141d5760005260206000209182015b8281111561141c578254825591600101919060010190611401565b5b50905061142a9190611453565b5090565b61145091905b8082111561144c576000816000905550600101611434565b5090565b90565b61149391905b8082111561148f57600081816101000a81549073ffffffffffffffffffffffffffffffffffffffff021916905550600101611459565b5090565b905600a165627a7a7230582036ea35935c8246b68074adece2eab70c40e69a0193c08a6277ce06e5b25188510029b8f3f8f1a08023c0d95fc2364e0bf7593f5ff32e1db8ef9f4b41c0bd474eae62d1af896e99808080a0b47b4f0b3e73b5edc8f9a9da1cbcfed562eb06bf54619b6aefeadebf5b3604c280a0da6ec08940a924cb08c947dd56cdb40076b29a6f0ea4dba4e2d02d9a9a72431b80a030cc4138c9e74b6cf79d624b4b5612c0fd888e91f55316cfee7d1694e1a90c0b80a0c5d54b915b56a888eee4e6eeb3141e778f9b674d1d322962eed900f02c29990aa017256b36ef47f907c6b1378a2636942ce894c17075e56fc054d4283f6846659e808080a03340bbaeafcda3a8672eb83099231dbbfab8dae02a1e8ec2f7180538fac207e080b86bf869a033aa5d69545785694b808840be50c182dad2ec3636dfccbe6572fb69828742c0b846f8440101a0663ce0d171e545a26aa67e4ca66f72ba96bb48287dbcc03beea282867f80d44ba01f0e7726926cb43c03a0abf48197dba78522ec8ba1b158e2aa30da7d2a2c6f9eb838f7a03868bdfa8727775661e4ccf117824a175a33f8703d728c04488fbfffcafda9f99594e8ddc5c7a2d2f0d7a9798459c0104fdf5e987acaa3e2a02052222313e28459528d920b65115c16c04f3efc82aaedc97be59f3f377c0d3f01b853f851808080a07bb75cabebdcbd1dbb4331054636d0c6d7a2b08483b9e04df057395a7434c9e080808080808080a0e61e567237b49c44d8f906ceea49027260b4010c10a547b38d8b131b9d3b6f848080808080b8d3f8d1a0dc277c93a9f9dcee99aac9b8ba3cfa4c51821998522469c37715644e8fbac0bfa0ab8cdb808c8303bb61fb48e276217be9770fa83ecf3f90f2234d558885f5abf1808080a0fe137c3a474fbde41d89a59dd76da4c55bf696b86d3af64a55632f76cf30786780808080a06301b39b2ea8a44df8b0356120db64b788e71f52e1d7a6309d0d2e5b86fee7cb80a0da5d8b08dea0c5a4799c0f44d8a24d7cdf209f9b7a5588c1ecafb5361f6b9f07a01b7779e149cadf24d4ffb77ca7e11314b8db7097e4d70b2a173493153ca2e5a0808080b853f851808080a0a87d9bb950836582673aa0eecc0ff64aac607870637a2dd2012b8b1b31981f698080a08da6d5c36a404670c553a2c9052df7cd604f04e3863c4c7b9e0027bfd54206d680808080808080808080b86bf869a02080c7b7ae81a58eb98d9c78de4a1fd7fd9535fc953ed2be602daaa41767312ab846f8448080a056e81f171bcc55a6ff8345e692c0f86e5b48e01b996cadc001622fb5e363b421a0c5d2460186f7233c927e7db2dcc703c0e500b653ca82273b7bfad8045d85a47080
	return res, nil
}

func (c *AuRa) Seal(chain consensus.ChainHeaderReader, block *types.Block, results chan<- *types.Block, stop <-chan struct{}) error {
	return nil
	//header := block.Header()
	//
	/// Sealing the genesis block is not supported
	//number := header.Number.Uint64()
	//if number == 0 {
	//	return errUnknownBlock
	//}
	/// For 0-period chains, refuse to seal empty blocks (no reward but would spin sealing)
	//if c.config.Period == 0 && len(block.Transactions()) == 0 {
	//	log.Info("Sealing paused, waiting for transactions")
	//	return nil
	//}
	/// Don't hold the signer fields for the entire sealing procedure
	//c.lock.RLock()
	//signer, signFn := c.signer, c.signFn
	//c.lock.RUnlock()
	//
	/// Bail out if we're unauthorized to sign a block
	//snap, err := c.Snapshot(chain, number-1, header.ParentHash, nil)
	//if err != nil {
	//	return err
	//}
	//if _, authorized := snap.Signers[signer]; !authorized {
	//	return ErrUnauthorizedSigner
	//}
	/// If we're amongst the recent signers, wait for the next block
	//for seen, recent := range snap.Recents {
	//	if recent == signer {
	//		// Signer is among RecentsRLP, only wait if the current block doesn't shift it out
	//		if limit := uint64(len(snap.Signers)/2 + 1); number < limit || seen > number-limit {
	//			log.Info("Signed recently, must wait for others")
	//			return nil
	//		}
	//	}
	//}
	/// Sweet, the protocol permits us to sign the block, wait for our time
	//delay := time.Unix(int64(header.Time), 0).Sub(time.Now()) // nolint: gosimple
	//if header.Difficulty.Cmp(diffNoTurn) == 0 {
	//	// It's not our turn explicitly to sign, delay it a bit
	//	wiggle := time.Duration(len(snap.Signers)/2+1) * wiggleTime
	//	delay += time.Duration(rand.Int63n(int64(wiggle)))
	//
	//	log.Trace("Out-of-turn signing requested", "wiggle", common.PrettyDuration(wiggle))
	//}
	/// Sign all the things!
	//sighash, err := signFn(signer, accounts.MimetypeClique, CliqueRLP(header))
	//if err != nil {
	//	return err
	//}
	//copy(header.Extra[len(header.Extra)-ExtraSeal:], sighash)
	/// Wait until sealing is terminated or delay timeout.
	//log.Trace("Waiting for slot to sign and propagate", "delay", common.PrettyDuration(delay))
	//go func() {
	//	select {
	//	case <-stop:
	//		return
	//	case <-time.After(delay):
	//	}
	//
	//	select {
	//	case results <- block.WithSeal(header):
	//	default:
	//		log.Warn("Sealing result is not read by miner", "sealhash", SealHash(header))
	//	}
	//}()
	//
	//return nil
}

func stepProposer(validators ValidatorSet, blockHash libcommon.Hash, step uint64, call consensus.Call) (libcommon.Address, error) {
	//c, err := validators.defaultCaller(blockHash)
	//if err != nil {
	//	return libcommon.Address{}, err
	//}
	return validators.getWithCaller(blockHash, uint(step), call)
}

// GenerateSeal - Attempt to seal the block internally.
//
// This operation is synchronous and may (quite reasonably) not be available, in which case
// `Seal::None` will be returned.
func (c *AuRa) GenerateSeal(chain consensus.ChainHeaderReader, current, parent *types.Header, call consensus.Call) []byte {
	// first check to avoid generating signature most of the time
	// (but there's still a race to the `compare_exchange`)
	if !c.step.canPropose.Load() {
		log.Trace("[aura] Aborting seal generation. Can't propose.")
		return nil
	}
	parentStep := parent.AuRaStep
	step := c.step.inner.inner.Load()

	// filter messages from old and future steps and different parents
	expectedDiff := calculateScore(parentStep, step, 0)
	if current.Difficulty.Cmp(expectedDiff.ToBig()) != 0 {
		log.Trace(fmt.Sprintf("[aura] Aborting seal generation. The step or empty_steps have changed in the meantime. %d != %d", current.Difficulty, expectedDiff))
		return nil
	}

	if parentStep > step {
		log.Warn(fmt.Sprintf("[aura] Aborting seal generation for invalid step: %d > %d", parentStep, step))
		return nil
	}

	validators, setNumber, err := c.epochSet(chain, nil, current, nil)
	if err != nil {
		log.Warn("[aura] Unable to generate seal", "err", err)
		return nil
	}

	stepProposerAddr, err := stepProposer(validators, current.ParentHash, step, call)
	if err != nil {
		log.Warn("[aura] Unable to get stepProposer", "err", err)
		return nil
	}
	if stepProposerAddr != current.Coinbase {
		return nil
	}

	// this is guarded against by `can_propose` unless the block was signed
	// on the same step (implies same key) and on a different node.
	if parentStep == step {
		log.Warn("Attempted to seal block on the same step as parent. Is this authority sealing with more than one node?")
		return nil
	}

	// TODO(yperbasis) re-enable the rest

	_ = setNumber
	/*
		signature, err := c.sign(current.bareHash())
			if err != nil {
				log.Warn("[aura] generate_seal: FAIL: Accounts secret key unavailable.", "err", err)
				return nil
			}
	*/

	/*
		  // only issue the seal if we were the first to reach the compare_exchange.
		  if self
			  .step
			  .can_propose
			  .compare_exchange(true, false, AtomicOrdering::SeqCst, AtomicOrdering::SeqCst)
			  .is_ok()
		  {
			  // we can drop all accumulated empty step messages that are
			  // older than the parent step since we're including them in
			  // the seal
			  self.clear_empty_steps(parent_step);

			  // report any skipped primaries between the parent block and
			  // the block we're sealing, unless we have empty steps enabled
			  if header.number() < self.empty_steps_transition {
				  self.report_skipped(header, step, parent_step, &*validators, set_number);
			  }

			  let mut fields =
				  vec![encode(&step), encode(&(H520::from(signature).as_bytes()))];

			  if let Some(empty_steps_rlp) = empty_steps_rlp {
				  fields.push(empty_steps_rlp);
			  }

			  return Seal::Regular(fields);
		  }
	*/
	return nil
}

// epochSet fetch correct validator set for epoch at header, taking into account
// finality of previous transitions.
func (c *AuRa) epochSet(chain consensus.ChainHeaderReader, e *NonTransactionalEpochReader, h *types.Header, call consensus.SystemCall) (ValidatorSet, uint64, error) {
	if c.cfg.ImmediateTransitions {
		return c.cfg.Validators, h.Number.Uint64(), nil
	}

	finalityChecker, epochTransitionNumber, ok := c.EpochManager.zoomToAfter(chain, e, c.cfg.Validators, h.ParentHash, call)
	if !ok {
		return nil, 0, fmt.Errorf("unable to zoomToAfter to epoch")
	}
	return finalityChecker.signers, epochTransitionNumber, nil
}

func (c *AuRa) CalcDifficulty(chain consensus.ChainHeaderReader, time, parentTime uint64, parentDifficulty *big.Int, parentNumber uint64, parentHash, parentUncleHash libcommon.Hash, parentStep uint64) *big.Int {
	currentStep := c.step.inner.inner.Load()
	currentEmptyStepsLen := 0
	return calculateScore(parentStep, currentStep, uint64(currentEmptyStepsLen)).ToBig()
}

// calculateScore - analog of PoW difficulty:
//
//	sqrt(U256::max_value()) + parent_step - current_step + current_empty_steps
func calculateScore(parentStep, currentStep, currentEmptySteps uint64) *uint256.Int {
	maxU128 := uint256.NewInt(0).SetAllOne()
	maxU128 = maxU128.Rsh(maxU128, 128)
	res := maxU128.Add(maxU128, uint256.NewInt(parentStep))
	res = res.Sub(res, uint256.NewInt(currentStep))
	res = res.Add(res, uint256.NewInt(currentEmptySteps))
	return res
}

func (c *AuRa) SealHash(header *types.Header) libcommon.Hash {
	return clique.SealHash(header)
}

// See https://openethereum.github.io/Permissioning.html#gas-price
// This is thread-safe: it only accesses the `certifier` which is used behind a RWLock
func (c *AuRa) IsServiceTransaction(sender libcommon.Address, syscall consensus.SystemCall) bool {
	c.certifierLock.RLock()
	defer c.certifierLock.RUnlock()
	if c.certifier == nil {
		return false
	}
	packed, err := certifierAbi().Pack("certified", sender)
	if err != nil {
		panic(err)
	}
	out, err := syscall(*c.certifier, packed)
	if err != nil {
		panic(err)
	}
	res, err := certifierAbi().Unpack("certified", out)
	if err != nil {
		log.Warn("error while detecting service tx on AuRa", "err", err)
		return false
	}
	if len(res) == 0 {
		return false
	}
	if certified, ok := res[0].(bool); ok {
		return certified
	}
	return false
}

// Close implements consensus.Engine. It's a noop for clique as there are no background threads.
func (c *AuRa) Close() error {
	libcommon.SafeClose(c.exitCh)
	return nil
}

// APIs implements consensus.Engine, returning the user facing RPC API to allow
// controlling the signer voting.
func (c *AuRa) APIs(chain consensus.ChainHeaderReader) []rpc.API {
	return []rpc.API{
		//{
		//Namespace: "clique",
		//Version:   "1.0",
		//Service:   &API{chain: chain, clique: c},
		//Public:    false,
		//}
	}
}

// nolint
func (c *AuRa) emptySteps(fromStep, toStep uint64, parentHash libcommon.Hash) []EmptyStep {
	from := EmptyStep{step: fromStep + 1, parentHash: parentHash}
	to := EmptyStep{step: toStep}
	res := []EmptyStep{}
	if to.LessOrEqual(&from) {
		return res
	}

	c.EmptyStepsSet.Sort()
	c.EmptyStepsSet.ForEach(func(i int, step *EmptyStep) {
		if step.Less(&from) || (&to).Less(step) {
			return
		}
		if step.parentHash != parentHash {
			return
		}
		res = append(res, *step)
	})
	return res
}

func (c *AuRa) CalculateRewards(_ *chain.Config, header *types.Header, _ []*types.Header, syscall consensus.SystemCall,
) ([]consensus.Reward, error) {
	var rewardContractAddress BlockRewardContract
	var foundContract bool
	for _, c := range c.cfg.BlockRewardContractTransitions {
		if c.blockNum > header.Number.Uint64() {
			break
		}
		foundContract = true
		rewardContractAddress = c
	}
	if foundContract {
		beneficiaries := []libcommon.Address{header.Coinbase}
		rewardKind := []consensus.RewardKind{consensus.RewardAuthor}
		var amounts []*uint256.Int
		beneficiaries, amounts = callBlockRewardAbi(rewardContractAddress.address, syscall, beneficiaries, rewardKind)
		rewards := make([]consensus.Reward, len(amounts))
		for i, amount := range amounts {
			rewards[i].Beneficiary = beneficiaries[i]
			rewards[i].Kind = consensus.RewardExternal
			rewards[i].Amount = *amount
		}
		return rewards, nil
	}

	// block_reward.iter.rev().find(|&(block, _)| *block <= number)
	var reward BlockReward
	var found bool
	for i := range c.cfg.BlockReward {
		if c.cfg.BlockReward[i].blockNum > header.Number.Uint64() {
			break
		}
		found = true
		reward = c.cfg.BlockReward[i]
	}
	if !found {
		return nil, errors.New("Current block's reward is not found; this indicates a chain config error")
	}

	r := consensus.Reward{Beneficiary: header.Coinbase, Kind: consensus.RewardAuthor, Amount: *reward.amount}
	return []consensus.Reward{r}, nil
}

// See https://github.com/gnosischain/specs/blob/master/execution/withdrawals.md
func (c *AuRa) ExecuteSystemWithdrawals(withdrawals []*types.Withdrawal, syscall consensus.SystemCall) error {
	if c.cfg.WithdrawalContractAddress == nil {
		return nil
	}

	maxFailedWithdrawalsToProcess := big.NewInt(4)
	amounts := make([]uint64, 0, len(withdrawals))
	addresses := make([]libcommon.Address, 0, len(withdrawals))
	for _, w := range withdrawals {
		amounts = append(amounts, w.Amount)
		addresses = append(addresses, w.Address)
	}

	packed, err := withdrawalAbi().Pack("executeSystemWithdrawals", maxFailedWithdrawalsToProcess, amounts, addresses)
	if err != nil {
		return err
	}

	_, err = syscall(*c.cfg.WithdrawalContractAddress, packed)
	if err != nil {
		log.Warn("ExecuteSystemWithdrawals", "err", err)
	}
	return err
}

/*
// extracts the empty steps from the header seal. should only be called when there are 3 fields in the seal
// (i.e. header.number() >= self.empty_steps_transition).
func headerEmptySteps(header *types.Header) ([]EmptyStep, error) {
	s := headerEmptyStepsRaw(header)
	sealedSteps := []SealedEmptyStep{}
	err := rlp.DecodeBytes(s, &sealedSteps)
	if err != nil {
		return nil, err
	}
	steps := make([]EmptyStep, len(sealedSteps))
	for i := range sealedSteps {
		steps[i] = newEmptyStepFromSealed(sealedSteps[i], header.ParentHash)
	}
	return steps, nil
}

func newEmptyStepFromSealed(step SealedEmptyStep, parentHash libcommon.Hash) EmptyStep {
	return EmptyStep{
		signature:  step.signature,
		step:       step.step,
		parentHash: parentHash,
	}
}

// extracts the raw empty steps vec from the header seal. should only be called when there are 3 fields in the seal
// (i.e. header.number() >= self.empty_steps_transition)
func headerEmptyStepsRaw(header *types.Header) []byte {
	if len(header.Seal) < 3 {
		panic("was checked with verify_block_basic; has 3 fields; qed")
	}
	return header.Seal[2]
}
*/<|MERGE_RESOLUTION|>--- conflicted
+++ resolved
@@ -24,18 +24,12 @@
 	"sync/atomic"
 	"time"
 
-<<<<<<< HEAD
-	erigonchain "github.com/gateway-fm/cdk-erigon-lib/chain"
-
-	lru "github.com/hashicorp/golang-lru/v2"
-=======
->>>>>>> fcad3a03
 	"github.com/holiman/uint256"
 	"github.com/ledgerwatch/log/v3"
 
-	libcommon "github.com/gateway-fm/cdk-erigon-lib/common"
-	"github.com/gateway-fm/cdk-erigon-lib/kv"
-	"github.com/ledgerwatch/erigon/chain"
+	"github.com/ledgerwatch/erigon-lib/chain"
+	libcommon "github.com/ledgerwatch/erigon-lib/common"
+	"github.com/ledgerwatch/erigon-lib/kv"
 
 	"github.com/ledgerwatch/erigon/consensus"
 	"github.com/ledgerwatch/erigon/consensus/clique"
@@ -246,22 +240,6 @@
 	certifierLock sync.RWMutex
 }
 
-<<<<<<< HEAD
-type GasLimitOverride struct {
-	cache *lru.Cache[libcommon.Hash, *uint256.Int]
-}
-
-func NewGasLimitOverride() *GasLimitOverride {
-	// The number of recent block hashes for which the gas limit override is memoized.
-	const GasLimitOverrideCacheCapacity = 10
-
-	cache, err := lru.New[libcommon.Hash, *uint256.Int](GasLimitOverrideCacheCapacity)
-	if err != nil {
-		panic("error creating prefetching cache for blocks")
-	}
-	return &GasLimitOverride{cache: cache}
-}
-
 func (pb *GasLimitOverride) Pop(hash libcommon.Hash) *uint256.Int {
 	if val, ok := pb.cache.Get(hash); ok && val != nil {
 		pb.cache.Remove(hash)
@@ -277,10 +255,7 @@
 	pb.cache.ContainsOrAdd(hash, b)
 }
 
-func NewAuRa(spec *erigonchain.AuRaConfig, db kv.RwDB) (*AuRa, error) {
-=======
 func NewAuRa(spec *chain.AuRaConfig, db kv.RwDB) (*AuRa, error) {
->>>>>>> fcad3a03
 	auraParams, err := FromJson(spec)
 	if err != nil {
 		return nil, err
@@ -380,8 +355,8 @@
 }
 
 // Type returns underlying consensus engine
-func (c *AuRa) Type() erigonchain.ConsensusName {
-	return erigonchain.AuRaConsensus
+func (c *AuRa) Type() chain.ConsensusName {
+	return chain.AuRaConsensus
 }
 
 // Author implements consensus.Engine, returning the Ethereum address recovered
