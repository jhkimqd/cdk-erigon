// Copyright 2014 The go-ethereum Authors
// This file is part of the go-ethereum library.
//
// The go-ethereum library is free software: you can redistribute it and/or modify
// it under the terms of the GNU Lesser General Public License as published by
// the Free Software Foundation, either version 3 of the License, or
// (at your option) any later version.
//
// The go-ethereum library is distributed in the hope that it will be useful,
// but WITHOUT ANY WARRANTY; without even the implied warranty of
// MERCHANTABILITY or FITNESS FOR A PARTICULAR PURPOSE. See the
// GNU Lesser General Public License for more details.
//
// You should have received a copy of the GNU Lesser General Public License
// along with the go-ethereum library. If not, see <http://www.gnu.org/licenses/>.

// Package core implements the Ethereum consensus protocol.
package core

import (
	"fmt"
	"time"

<<<<<<< HEAD
	libcommon "github.com/ledgerwatch/erigon-lib/common"
	"github.com/ledgerwatch/log/v3"
=======
	"github.com/gateway-fm/cdk-erigon-lib/common"
>>>>>>> f0a5af47

	"github.com/ledgerwatch/erigon-lib/chain"

<<<<<<< HEAD
	"github.com/ledgerwatch/erigon-lib/kv"

=======
>>>>>>> f0a5af47
	"github.com/ledgerwatch/erigon/common/math"
	"github.com/ledgerwatch/erigon/consensus"
	"github.com/ledgerwatch/erigon/consensus/misc"
	"github.com/ledgerwatch/erigon/core/state"
	"github.com/ledgerwatch/erigon/core/types"
	"github.com/ledgerwatch/erigon/core/vm"
	"github.com/ledgerwatch/erigon/smt/pkg/blockinfo"
	txTypes "github.com/ledgerwatch/erigon/zk/tx"
)

// ExecuteBlockEphemerally runs a block from provided stateReader and
// writes the result to the provided stateWriter
func ExecuteBlockEphemerallyZk(
	chainConfig *chain.Config,
	vmConfig *vm.Config,
	blockHashFunc func(n uint64) common.Hash,
	engine consensus.Engine,
	block *types.Block,
	stateReader state.StateReader,
	stateWriter state.WriterWithChangeSets,
<<<<<<< HEAD
	chainReader consensus.ChainReader,
	getTracer func(txIndex int, txHash libcommon.Hash) (vm.EVMLogger, error),
	dbTx kv.RwTx,
=======
	chainReader consensus.ChainHeaderReader,
	getTracer func(txIndex int, txHash common.Hash) (vm.EVMLogger, error),
>>>>>>> f0a5af47
	roHermezDb state.ReadOnlyHermezDb,
) (*EphemeralExecResult, error) {

	defer blockExecutionTimer.ObserveDuration(time.Now())
	block.Uncles()
	ibs := state.New(stateReader)
	header := block.Header()
	blockTransactions := block.Transactions()
	blockGasLimit := block.GasLimit()

	//[hack] - on forkid7 this gas limit was used for execution but rpc is now returning forkid8 gas limit
	if !chainConfig.IsForkID8Elderberry(block.NumberU64()) {
		blockGasLimit = 18446744073709551615
	}

	gp := new(GasPool)
	gp.AddGas(blockGasLimit)

	var (
		rejectedTxs []*RejectedTx
		includedTxs types.Transactions
		receipts    types.Receipts
	)

<<<<<<< HEAD
	if !vmConfig.ReadOnly {
		if err := InitializeBlockExecution(engine, chainReader, header, chainConfig, ibs, log.New()); err != nil {
			return nil, err
		}
	}

	if chainConfig.DAOForkBlock != nil && chainConfig.DAOForkBlock.Cmp(block.Number()) == 0 {
		misc.ApplyDAOHardFork(ibs)
	}

	blockNum := block.NumberU64()

	//[zkevm] - get the last batch number so we can check for empty batches in between it and the new one
	lastBatchInserted, err := roHermezDb.GetBatchNoByL2Block(blockNum - 1)
	if err != nil {
		return nil, fmt.Errorf("failed to get last batch inserted: %v", err)
	}

	// write batches between last block and this if they exist
	currentBatch, err := roHermezDb.GetBatchNoByL2Block(blockNum)
	if err != nil {
		return nil, err
	}

	//[zkevm] get batches between last block and this one
	// plus this blocks ger
	gersInBetween, err := roHermezDb.GetBatchGlobalExitRoots(lastBatchInserted, currentBatch)
	if err != nil {
		return nil, err
	}

	blockGer, err := roHermezDb.GetBlockGlobalExitRoot(blockNum)
=======
	blockInfoTree, excessDataGas, err := PrepareBlockTxExecution(chainConfig, engine, chainReader, block, ibs, roHermezDb, blockGasLimit, vmConfig.ReadOnly)
>>>>>>> f0a5af47
	if err != nil {
		return nil, err
	}

	blockNum := block.NumberU64()
	noop := state.NewNoopWriter()
	logIndex := int64(0)
	usedGas := new(uint64)

	for txIndex, tx := range blockTransactions {
		ibs.SetTxContext(tx.Hash(), block.Hash(), txIndex)
		writeTrace := false
		if vmConfig.Debug && vmConfig.Tracer == nil {
			tracer, err := getTracer(txIndex, tx.Hash())
			if err != nil {
				return nil, fmt.Errorf("could not obtain tracer: %w", err)
			}
			vmConfig.Tracer = tracer
			writeTrace = true
		}

		gp.Reset(blockGasLimit)

		effectiveGasPricePercentage, err := roHermezDb.GetEffectiveGasPricePercentage(tx.Hash())
		if err != nil {
			return nil, err
		}

		zkConfig := vm.NewZkConfig(*vmConfig, nil)
		receipt, execResult, err := ApplyTransaction_zkevm(chainConfig, blockHashFunc, engine, nil, gp, ibs, noop, header, tx, usedGas, zkConfig, effectiveGasPricePercentage)
		if err != nil {
			return nil, err
		}
		if writeTrace {
			if ftracer, ok := vmConfig.Tracer.(vm.FlushableTracer); ok {
				ftracer.Flush(tx)
			}

			vmConfig.Tracer = nil
		}

		//TODO: remove this after bug is fixed
		localReceipt := *receipt
		if execResult.Err == vm.ErrUnsupportedPrecompile {
			localReceipt.Status = 1
		}

		// receipt root holds the intermediate stateroot after the tx
		intermediateState, err := roHermezDb.GetIntermediateTxStateRoot(blockNum, tx.Hash())
		if err != nil {
			return nil, err
		}

		// forkid8 the poststate is empty
		// forkid8 also fixed the bugs with logs and cumulative gas used
		if !chainConfig.IsForkID8Elderberry(blockNum) {
			// the stateroot in the transactions that comes from the datastream
			// is the one after smart contract writes so it can't be used
			// but since pre forkid7 blocks have 1 tx only, we can use the block root
			if chainConfig.IsForkID7Etrog(blockNum) {
				receipt.PostState = intermediateState.Bytes()
			} else {
				receipt.PostState = header.Root.Bytes()
			}

			//[hack] log0 pre forkid8 are not included in the rpc logs
			// also pre forkid8 comulative gas used is same as gas used
			var fixedLogs types.Logs
			for _, l := range receipt.Logs {
				if len(l.Topics) == 0 && len(l.Data) == 0 {
					continue
				}
				fixedLogs = append(fixedLogs, l)
			}
			receipt.Logs = fixedLogs
			receipt.CumulativeGasUsed = receipt.GasUsed
		}

		if err != nil {
			if !vmConfig.StatelessExec {
				return nil, fmt.Errorf("could not apply tx %d from block %d [%v]: %w", txIndex, block.NumberU64(), tx.Hash().Hex(), err)
			}
			rejectedTxs = append(rejectedTxs, &RejectedTx{txIndex, err.Error()})
		} else {
			includedTxs = append(includedTxs, tx)
			if !vmConfig.NoReceipts {
				receipts = append(receipts, receipt)
			}
		}
		if !chainConfig.IsForkID7Etrog(block.NumberU64()) {
			if err := ibs.ScalableSetSmtRootHash(roHermezDb); err != nil {
				return nil, err
			}
		}

		if chainConfig.IsForkID7Etrog(blockNum) {
			txSender, _ := tx.GetSender()
			l2TxHash, err := txTypes.ComputeL2TxHash(
				tx.GetChainID().ToBig(),
				tx.GetValue(),
				tx.GetPrice(),
				tx.GetNonce(),
				tx.GetGas(),
				tx.GetTo(),
				&txSender,
				tx.GetData(),
			)
			if err != nil {
				return nil, err
			}

			//block info tree
			_, err = blockInfoTree.SetBlockTx(
				&l2TxHash,
				txIndex,
				&localReceipt,
				logIndex,
				*usedGas,
				effectiveGasPricePercentage,
			)
			if err != nil {
				return nil, err
			}
		}

		// increment logIndex for next turn
		// log idex counts all the logs in all txs in the block
		logIndex += int64(len(localReceipt.Logs))
	}

	var l2InfoRoot common.Hash
	if chainConfig.IsForkID7Etrog(blockNum) {
		// [zkevm] - set the block info tree root
		root, err := blockInfoTree.SetBlockGasUsed(*usedGas)
		if err != nil {
			return nil, err
		}
		l2InfoRoot = common.BigToHash(root)
	}

	ibs.PostExecuteStateSet(chainConfig, block.NumberU64(), &l2InfoRoot)

	receiptSha := types.DeriveSha(receipts)
	// [zkevm] todo
	//if !vmConfig.StatelessExec && chainConfig.IsByzantium(header.Number.Uint64()) && !vmConfig.NoReceipts && receiptSha != block.ReceiptHash() {
	//	return nil, fmt.Errorf("mismatched receipt headers for block %d (%s != %s)", block.NumberU64(), receiptSha.Hex(), block.ReceiptHash().Hex())
	//}

	// in zkEVM we don't have headers to check GasUsed against
	//if !vmConfig.StatelessExec && *usedGas != header.GasUsed && header.GasUsed > 0 {
	//	return nil, fmt.Errorf("gas used by execution: %d, in header: %d", *usedGas, header.GasUsed)
	//}

	var bloom types.Bloom
	if !vmConfig.NoReceipts {
		bloom = types.CreateBloom(receipts)
		// [zkevm] todo
		//if !vmConfig.StatelessExec && bloom != header.Bloom {
		//	return nil, fmt.Errorf("bloom computed by execution: %x, in header: %x", bloom, header.Bloom)
		//}
	}
	if !vmConfig.ReadOnly {
		txs := blockTransactions
		if _, _, _, err := FinalizeBlockExecution(engine, stateReader, block.Header(), txs, block.Uncles(), stateWriter, chainConfig, ibs, receipts, block.Withdrawals(), chainReader, false, log.New()); err != nil {
			return nil, err
		}
	}
	blockLogs := ibs.Logs()
	execRs := &EphemeralExecResult{
		TxRoot:      types.DeriveSha(includedTxs),
		ReceiptRoot: receiptSha,
		Bloom:       bloom,
		LogsHash:    rlpHash(blockLogs),
		Receipts:    receipts,
		Difficulty:  (*math.HexOrDecimal256)(header.Difficulty),
		GasUsed:     math.HexOrDecimal64(*usedGas),
		Rejected:    rejectedTxs,
	}

	return execRs, nil
}

func PrepareBlockTxExecution(
	chainConfig *chain.Config,
	engine consensus.Engine,
	chainReader consensus.ChainHeaderReader,
	block *types.Block,
	ibs *state.IntraBlockState,
	roHermezDb state.ReadOnlyHermezDb,
	blockGasLimit uint64,
	readOnly bool,
) (blockInfoTree *blockinfo.BlockInfoTree, excessDataGas *big.Int, err error) {
	var blockNum uint64
	if block != nil {
		blockNum = block.NumberU64()
	}

	prevBlockheader := chainReader.GetHeaderByNumber(blockNum - 1)
	// TODO(eip-4844): understand why chainReader is sometimes nil (e.g. certain test cases)
	if prevBlockheader != nil {
		excessDataGas = prevBlockheader.ExcessDataGas
	}

	if !readOnly {
		if err := InitializeBlockExecution(engine, chainReader, block.Header(), block.Transactions(), block.Uncles(), chainConfig, ibs, excessDataGas); err != nil {
			return nil, nil, err
		}
	}

	if chainConfig.DAOForkBlock != nil && chainConfig.DAOForkBlock.Cmp(block.Number()) == 0 {
		misc.ApplyDAOHardFork(ibs)
	}

	///////////////////////////////////////////
	// [zkevm] set preexecution state 		 //
	///////////////////////////////////////////
	//[zkevm] - get the last batch number so we can check for empty batches in between it and the new one
	lastBatchInserted, err := roHermezDb.GetBatchNoByL2Block(blockNum - 1)
	if err != nil {
		return nil, nil, fmt.Errorf("failed to get last batch inserted: %v", err)
	}

	// write batches between last block and this if they exist
	currentBatch, err := roHermezDb.GetBatchNoByL2Block(blockNum)
	if err != nil {
		return nil, nil, err
	}

	//[zkevm] get batches between last block and this one
	// plus this blocks ger
	gersInBetween, err := roHermezDb.GetBatchGlobalExitRoots(lastBatchInserted, currentBatch)
	if err != nil {
		return nil, nil, err
	}

	blockGer, err := roHermezDb.GetBlockGlobalExitRoot(blockNum)
	if err != nil {
		return nil, nil, err
	}
	l1BlockHash, err := roHermezDb.GetBlockL1BlockHash(blockNum)
	if err != nil {
		return nil, nil, err
	}

	blockTime := block.Time()
	prevBlockRoot := prevBlockheader.Root
	l1InfoTreeIndexReused, err := roHermezDb.GetReusedL1InfoTreeIndex(blockNum)
	if err != nil {
		return nil, nil, err
	}
	ibs.SyncerPreExecuteStateSet(chainConfig, blockNum, blockTime, &prevBlockRoot, &blockGer, &l1BlockHash, gersInBetween, l1InfoTreeIndexReused)
	///////////////////////////////////////////
	// [zkevm] finish set preexecution state //
	///////////////////////////////////////////

	///////////////////////////////////////////
	// [zkevm] initiate block info tree		 //
	///////////////////////////////////////////
	blockInfoTree = blockinfo.NewBlockInfoTree()
	if chainConfig.IsForkID7Etrog(blockNum) {
		coinbase := block.Coinbase()

		// this is a case when we have injected batches
		// we have to save the l1block hash and in this case we have to add
		// the ger in that l1 bloc k into the block info tree
		// even though it is previously added to the state
		if l1BlockHash != (common.Hash{}) && blockGer == (common.Hash{}) {
			blockGer, err = roHermezDb.GetGerForL1BlockHash(l1BlockHash)
			if err != nil {
				return nil, nil, err
			}
		}

		if err := blockInfoTree.InitBlockHeader(
			&prevBlockRoot,
			&coinbase,
			blockNum,
			blockGasLimit,
			blockTime,
			&blockGer,
			&l1BlockHash,
		); err != nil {
			return nil, nil, err
		}
	}

	return blockInfoTree, excessDataGas, nil
}

func FinalizeBlockExecutionWithHistoryWrite(
	engine consensus.Engine, stateReader state.StateReader,
	header *types.Header, txs types.Transactions, uncles []*types.Header,
	stateWriter state.WriterWithChangeSets, cc *chain.Config,
	ibs *state.IntraBlockState, receipts types.Receipts,
	withdrawals []*types.Withdrawal, headerReader consensus.ChainHeaderReader,
	isMining bool, excessDataGas *big.Int,
) (newBlock *types.Block, newTxs types.Transactions, newReceipt types.Receipts, err error) {
	newBlock, newTxs, newReceipt, err = FinalizeBlockExecution(
		engine,
		stateReader,
		header,
		txs,
		uncles,
		stateWriter,
		cc,
		ibs,
		receipts,
		withdrawals,
		headerReader,
		isMining,
		excessDataGas,
	)

	if err := stateWriter.WriteHistory(); err != nil {
		return nil, nil, nil, fmt.Errorf("writing history for block %d failed: %w", header.Number.Uint64(), err)
	}

	return newBlock, newTxs, newReceipt, nil
}<|MERGE_RESOLUTION|>--- conflicted
+++ resolved
@@ -21,20 +21,13 @@
 	"fmt"
 	"time"
 
-<<<<<<< HEAD
 	libcommon "github.com/ledgerwatch/erigon-lib/common"
 	"github.com/ledgerwatch/log/v3"
-=======
-	"github.com/gateway-fm/cdk-erigon-lib/common"
->>>>>>> f0a5af47
 
 	"github.com/ledgerwatch/erigon-lib/chain"
 
-<<<<<<< HEAD
 	"github.com/ledgerwatch/erigon-lib/kv"
 
-=======
->>>>>>> f0a5af47
 	"github.com/ledgerwatch/erigon/common/math"
 	"github.com/ledgerwatch/erigon/consensus"
 	"github.com/ledgerwatch/erigon/consensus/misc"
@@ -50,19 +43,14 @@
 func ExecuteBlockEphemerallyZk(
 	chainConfig *chain.Config,
 	vmConfig *vm.Config,
-	blockHashFunc func(n uint64) common.Hash,
+	blockHashFunc func(n uint64) libcommon.Hash,
 	engine consensus.Engine,
 	block *types.Block,
 	stateReader state.StateReader,
 	stateWriter state.WriterWithChangeSets,
-<<<<<<< HEAD
 	chainReader consensus.ChainReader,
 	getTracer func(txIndex int, txHash libcommon.Hash) (vm.EVMLogger, error),
 	dbTx kv.RwTx,
-=======
-	chainReader consensus.ChainHeaderReader,
-	getTracer func(txIndex int, txHash common.Hash) (vm.EVMLogger, error),
->>>>>>> f0a5af47
 	roHermezDb state.ReadOnlyHermezDb,
 ) (*EphemeralExecResult, error) {
 
@@ -87,42 +75,7 @@
 		receipts    types.Receipts
 	)
 
-<<<<<<< HEAD
-	if !vmConfig.ReadOnly {
-		if err := InitializeBlockExecution(engine, chainReader, header, chainConfig, ibs, log.New()); err != nil {
-			return nil, err
-		}
-	}
-
-	if chainConfig.DAOForkBlock != nil && chainConfig.DAOForkBlock.Cmp(block.Number()) == 0 {
-		misc.ApplyDAOHardFork(ibs)
-	}
-
-	blockNum := block.NumberU64()
-
-	//[zkevm] - get the last batch number so we can check for empty batches in between it and the new one
-	lastBatchInserted, err := roHermezDb.GetBatchNoByL2Block(blockNum - 1)
-	if err != nil {
-		return nil, fmt.Errorf("failed to get last batch inserted: %v", err)
-	}
-
-	// write batches between last block and this if they exist
-	currentBatch, err := roHermezDb.GetBatchNoByL2Block(blockNum)
-	if err != nil {
-		return nil, err
-	}
-
-	//[zkevm] get batches between last block and this one
-	// plus this blocks ger
-	gersInBetween, err := roHermezDb.GetBatchGlobalExitRoots(lastBatchInserted, currentBatch)
-	if err != nil {
-		return nil, err
-	}
-
-	blockGer, err := roHermezDb.GetBlockGlobalExitRoot(blockNum)
-=======
-	blockInfoTree, excessDataGas, err := PrepareBlockTxExecution(chainConfig, engine, chainReader, block, ibs, roHermezDb, blockGasLimit, vmConfig.ReadOnly)
->>>>>>> f0a5af47
+	blockInfoTree, _, err := PrepareBlockTxExecution(chainConfig, engine, chainReader, block, ibs, roHermezDb, blockGasLimit, vmConfig.ReadOnly)
 	if err != nil {
 		return nil, err
 	}
@@ -253,14 +206,14 @@
 		logIndex += int64(len(localReceipt.Logs))
 	}
 
-	var l2InfoRoot common.Hash
+	var l2InfoRoot libcommon.Hash
 	if chainConfig.IsForkID7Etrog(blockNum) {
 		// [zkevm] - set the block info tree root
 		root, err := blockInfoTree.SetBlockGasUsed(*usedGas)
 		if err != nil {
 			return nil, err
 		}
-		l2InfoRoot = common.BigToHash(root)
+		l2InfoRoot = libcommon.BigToHash(root)
 	}
 
 	ibs.PostExecuteStateSet(chainConfig, block.NumberU64(), &l2InfoRoot)
@@ -314,7 +267,7 @@
 	roHermezDb state.ReadOnlyHermezDb,
 	blockGasLimit uint64,
 	readOnly bool,
-) (blockInfoTree *blockinfo.BlockInfoTree, excessDataGas *big.Int, err error) {
+) (blockInfoTree *blockinfo.BlockInfoTree, excessBlobGas *uint64, err error) {
 	var blockNum uint64
 	if block != nil {
 		blockNum = block.NumberU64()
@@ -323,11 +276,11 @@
 	prevBlockheader := chainReader.GetHeaderByNumber(blockNum - 1)
 	// TODO(eip-4844): understand why chainReader is sometimes nil (e.g. certain test cases)
 	if prevBlockheader != nil {
-		excessDataGas = prevBlockheader.ExcessDataGas
+		excessBlobGas = prevBlockheader.ExcessBlobGas
 	}
 
 	if !readOnly {
-		if err := InitializeBlockExecution(engine, chainReader, block.Header(), block.Transactions(), block.Uncles(), chainConfig, ibs, excessDataGas); err != nil {
+		if err := InitializeBlockExecution(engine, chainReader, block.Header(), chainConfig, ibs, log.New()); err != nil {
 			return nil, nil, err
 		}
 	}
@@ -389,7 +342,7 @@
 		// we have to save the l1block hash and in this case we have to add
 		// the ger in that l1 bloc k into the block info tree
 		// even though it is previously added to the state
-		if l1BlockHash != (common.Hash{}) && blockGer == (common.Hash{}) {
+		if l1BlockHash != (libcommon.Hash{}) && blockGer == (libcommon.Hash{}) {
 			blockGer, err = roHermezDb.GetGerForL1BlockHash(l1BlockHash)
 			if err != nil {
 				return nil, nil, err
@@ -409,7 +362,7 @@
 		}
 	}
 
-	return blockInfoTree, excessDataGas, nil
+	return blockInfoTree, excessBlobGas, nil
 }
 
 func FinalizeBlockExecutionWithHistoryWrite(
@@ -417,8 +370,8 @@
 	header *types.Header, txs types.Transactions, uncles []*types.Header,
 	stateWriter state.WriterWithChangeSets, cc *chain.Config,
 	ibs *state.IntraBlockState, receipts types.Receipts,
-	withdrawals []*types.Withdrawal, headerReader consensus.ChainHeaderReader,
-	isMining bool, excessDataGas *big.Int,
+	withdrawals []*types.Withdrawal, chainReader consensus.ChainReader,
+	isMining bool, excessBlobGas *uint64,
 ) (newBlock *types.Block, newTxs types.Transactions, newReceipt types.Receipts, err error) {
 	newBlock, newTxs, newReceipt, err = FinalizeBlockExecution(
 		engine,
@@ -431,9 +384,9 @@
 		ibs,
 		receipts,
 		withdrawals,
-		headerReader,
+		chainReader,
 		isMining,
-		excessDataGas,
+		log.New(),
 	)
 
 	if err := stateWriter.WriteHistory(); err != nil {
