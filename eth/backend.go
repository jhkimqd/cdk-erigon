// Copyright 2014 The go-ethereum Authors
// This file is part of the go-ethereum library.
//
// The go-ethereum library is free software: you can redistribute it and/or modify
// it under the terms of the GNU Lesser General Public License as published by
// the Free Software Foundation, either version 3 of the License, or
// (at your option) any later version.
//
// The go-ethereum library is distributed in the hope that it will be useful,
// but WITHOUT ANY WARRANTY; without even the implied warranty of
// MERCHANTABILITY or FITNESS FOR A PARTICULAR PURPOSE. See the
// GNU Lesser General Public License for more details.
//
// You should have received a copy of the GNU Lesser General Public License
// along with the go-ethereum library. If not, see <http://www.gnu.org/licenses/>.

// Package eth implements the Ethereum protocol.
package eth

import (
	"context"
	"errors"
	"fmt"
	"io/fs"
	"math/big"
	"net"
	"os"
	"path/filepath"
	"strconv"
	"strings"
	"sync"
	"sync/atomic"
	"time"

	"github.com/0xPolygonHermez/zkevm-data-streamer/datastreamer"
	"github.com/erigontech/mdbx-go/mdbx"
	lru "github.com/hashicorp/golang-lru/arc/v2"
	"github.com/holiman/uint256"
	"github.com/ledgerwatch/erigon/zk/sequencer"
	"github.com/ledgerwatch/log/v3"
	"golang.org/x/exp/slices"
	"google.golang.org/grpc"
	"google.golang.org/grpc/credentials"
	"google.golang.org/protobuf/types/known/emptypb"

	log2 "github.com/0xPolygonHermez/zkevm-data-streamer/log"
	"github.com/ledgerwatch/erigon-lib/chain"
	"github.com/ledgerwatch/erigon-lib/chain/networkname"
	"github.com/ledgerwatch/erigon-lib/chain/snapcfg"
	libcommon "github.com/ledgerwatch/erigon-lib/common"
	"github.com/ledgerwatch/erigon-lib/common/datadir"
	"github.com/ledgerwatch/erigon-lib/common/disk"
	"github.com/ledgerwatch/erigon-lib/common/mem"
	"github.com/ledgerwatch/erigon-lib/direct"
	"github.com/ledgerwatch/erigon-lib/downloader"
	"github.com/ledgerwatch/erigon-lib/downloader/downloadercfg"
	"github.com/ledgerwatch/erigon-lib/downloader/downloadergrpc"
	"github.com/ledgerwatch/erigon-lib/downloader/snaptype"
	protodownloader "github.com/ledgerwatch/erigon-lib/gointerfaces/downloader"
	"github.com/ledgerwatch/erigon-lib/gointerfaces/grpcutil"
	"github.com/ledgerwatch/erigon-lib/gointerfaces/remote"
	rpcsentinel "github.com/ledgerwatch/erigon-lib/gointerfaces/sentinel"
	protosentry "github.com/ledgerwatch/erigon-lib/gointerfaces/sentry"
	txpoolproto "github.com/ledgerwatch/erigon-lib/gointerfaces/txpool"
	prototypes "github.com/ledgerwatch/erigon-lib/gointerfaces/types"
	"github.com/ledgerwatch/erigon-lib/kv"
	"github.com/ledgerwatch/erigon-lib/kv/kvcache"
	"github.com/ledgerwatch/erigon-lib/kv/kvcfg"
	"github.com/ledgerwatch/erigon-lib/kv/remotedbserver"
	libstate "github.com/ledgerwatch/erigon-lib/state"
	"github.com/ledgerwatch/erigon-lib/txpool"
	types2 "github.com/ledgerwatch/erigon-lib/types"
	"github.com/ledgerwatch/erigon-lib/wrap"
	"github.com/ledgerwatch/erigon/cmd/rpcdaemon/cli"
	"github.com/ledgerwatch/erigon/common/debug"
	"github.com/ledgerwatch/erigon/consensus"
	"github.com/ledgerwatch/erigon/consensus/clique"
	"github.com/ledgerwatch/erigon/consensus/ethash"
	"github.com/ledgerwatch/erigon/consensus/merge"
	"github.com/ledgerwatch/erigon/core"
	"github.com/ledgerwatch/erigon/core/rawdb"
	"github.com/ledgerwatch/erigon/core/rawdb/blockio"
	"github.com/ledgerwatch/erigon/core/state/temporal"
	"github.com/ledgerwatch/erigon/core/systemcontracts"
	"github.com/ledgerwatch/erigon/core/types"
	"github.com/ledgerwatch/erigon/core/vm"
	"github.com/ledgerwatch/erigon/crypto"
	"github.com/ledgerwatch/erigon/eth/ethconfig"
	"github.com/ledgerwatch/erigon/eth/ethconsensusconfig"
	"github.com/ledgerwatch/erigon/eth/ethutils"
	"github.com/ledgerwatch/erigon/eth/protocols/eth"
	"github.com/ledgerwatch/erigon/eth/stagedsync"
	"github.com/ledgerwatch/erigon/eth/stagedsync/stages"
	"github.com/ledgerwatch/erigon/ethdb/privateapi"
	"github.com/ledgerwatch/erigon/ethdb/prune"
	"github.com/ledgerwatch/erigon/ethstats"
	"github.com/ledgerwatch/erigon/node"
	"github.com/ledgerwatch/erigon/p2p"
	"github.com/ledgerwatch/erigon/p2p/enode"
	"github.com/ledgerwatch/erigon/p2p/sentry"
	"github.com/ledgerwatch/erigon/p2p/sentry/sentry_multi_client"
	"github.com/ledgerwatch/erigon/params"
	"github.com/ledgerwatch/erigon/polygon/bor"
	"github.com/ledgerwatch/erigon/polygon/bor/finality/flags"
	"github.com/ledgerwatch/erigon/polygon/bor/valset"
	"github.com/ledgerwatch/erigon/polygon/heimdall"
	polygonsync "github.com/ledgerwatch/erigon/polygon/sync"
	"github.com/ledgerwatch/erigon/rpc"
	"github.com/ledgerwatch/erigon/smt/pkg/db"
	"github.com/ledgerwatch/erigon/turbo/builder"
	"github.com/ledgerwatch/erigon/turbo/engineapi"
	"github.com/ledgerwatch/erigon/turbo/engineapi/engine_block_downloader"
	"github.com/ledgerwatch/erigon/turbo/engineapi/engine_helpers"
	"github.com/ledgerwatch/erigon/turbo/execution/eth1"
	"github.com/ledgerwatch/erigon/turbo/jsonrpc"
	"github.com/ledgerwatch/erigon/turbo/services"
	"github.com/ledgerwatch/erigon/turbo/shards"
	"github.com/ledgerwatch/erigon/turbo/silkworm"
	"github.com/ledgerwatch/erigon/turbo/snapshotsync/freezeblocks"
	"github.com/ledgerwatch/erigon/turbo/snapshotsync/snap"
	stages2 "github.com/ledgerwatch/erigon/turbo/stages"
	"github.com/ledgerwatch/erigon/turbo/stages/headerdownload"
	"github.com/ledgerwatch/erigon/zk/contracts"
	"github.com/ledgerwatch/erigon/zk/datastream/client"
	"github.com/ledgerwatch/erigon/zk/hermez_db"
	"github.com/ledgerwatch/erigon/zk/legacy_executor_verifier"
	zkStages "github.com/ledgerwatch/erigon/zk/stages"
	"github.com/ledgerwatch/erigon/zk/syncer"
	txpool2 "github.com/ledgerwatch/erigon/zk/txpool"
	"github.com/ledgerwatch/erigon/zk/txpool/txpooluitl"
	"github.com/ledgerwatch/erigon/zk/witness"
	"github.com/ledgerwatch/erigon/zkevm/etherman"
)

// Config contains the configuration options of the ETH protocol.
// Deprecated: use ethconfig.Config instead.
type Config = ethconfig.Config

type PreStartTasks struct {
	WarmUpDataStream bool
}

// Ethereum implements the Ethereum full node service.
type Ethereum struct {
	config *ethconfig.Config

	// DB interfaces
	chainDB    kv.RwDB
	privateAPI *grpc.Server

	engine consensus.Engine

	gasPrice  *uint256.Int
	etherbase libcommon.Address

	networkID uint64

	lock         sync.RWMutex // Protects the variadic fields (e.g. gas price and etherbase)
	chainConfig  *chain.Config
	apiList      []rpc.API
	genesisBlock *types.Block
	genesisHash  libcommon.Hash

	eth1ExecutionServer *eth1.EthereumExecutionModule

	ethBackendRPC      *privateapi.EthBackendServer
	engineBackendRPC   *engineapi.EngineServer
	miningRPC          txpoolproto.MiningServer
	stateChangesClient txpool.StateChangesClient

	miningSealingQuit chan struct{}
	pendingBlocks     chan *types.Block
	minedBlocks       chan *types.Block

	sentryCtx      context.Context
	sentryCancel   context.CancelFunc
	sentriesClient *sentry_multi_client.MultiClient
	sentryServers  []*sentry.GrpcServer

	stagedSync         *stagedsync.Sync
	pipelineStagedSync *stagedsync.Sync
	syncStages         []*stagedsync.Stage
	syncUnwindOrder    stagedsync.UnwindOrder
	syncPruneOrder     stagedsync.PruneOrder

	downloaderClient protodownloader.DownloaderClient

	notifications      *shards.Notifications
	unsubscribeEthstat func()

	waitForStageLoopStop chan struct{}
	waitForMiningStop    chan struct{}

	txPool2DB               kv.RwDB
	txPool2                 *txpool2.TxPool
	newTxs2                 chan types2.Announcements
	txPool2Fetch            *txpool2.Fetch
	txPool2Send             *txpool2.Send
	txPool2GrpcServer       txpoolproto.TxpoolServer
	notifyMiningAboutNewTxs chan struct{}
	forkValidator           *engine_helpers.ForkValidator
	downloader              *downloader.Downloader

	agg            *libstate.AggregatorV3
	blockSnapshots *freezeblocks.RoSnapshots
	blockReader    services.FullBlockReader
	blockWriter    *blockio.BlockWriter
	kvRPC          *remotedbserver.KvServer
	logger         log.Logger

	// zk
	dataStream *datastreamer.StreamServer
	l1Syncer   *syncer.L1Syncer
	etherMan   *etherman.Client

	preStartTasks *PreStartTasks

	sentinel rpcsentinel.SentinelClient

	silkworm                 *silkworm.Silkworm
	silkwormRPCDaemonService *silkworm.RpcDaemonService
	silkwormSentryService    *silkworm.SentryService

	polygonSyncService polygonsync.Service
	stopNode           func() error
}

func splitAddrIntoHostAndPort(addr string) (host string, port int, err error) {
	idx := strings.LastIndexByte(addr, ':')
	if idx < 0 {
		return "", 0, errors.New("invalid address format")
	}
	host = addr[:idx]
	port, err = strconv.Atoi(addr[idx+1:])
	return
}

const blockBufferSize = 128

// New creates a new Ethereum object (including the
// initialisation of the common Ethereum object)
func New(ctx context.Context, stack *node.Node, config *ethconfig.Config, logger log.Logger) (*Ethereum, error) {
	config.Snapshot.Enabled = config.Sync.UseSnapshots
	if config.Miner.GasPrice == nil || config.Miner.GasPrice.Cmp(libcommon.Big0) <= 0 {
		logger.Warn("Sanitizing invalid miner gas price", "provided", config.Miner.GasPrice, "updated", ethconfig.Defaults.Miner.GasPrice)
		config.Miner.GasPrice = new(big.Int).Set(ethconfig.Defaults.Miner.GasPrice)
	}

	dirs := stack.Config().Dirs
	tmpdir := dirs.Tmp
	if err := RemoveContents(tmpdir); err != nil { // clean it on startup
		return nil, fmt.Errorf("clean tmp dir: %s, %w", tmpdir, err)
	}

	// Assemble the Ethereum object
	chainKv, err := node.OpenDatabase(ctx, stack.Config(), kv.ChainDB, "", false, logger)
	if err != nil {
		return nil, err
	}
	latestBlockBuiltStore := builder.NewLatestBlockBuiltStore()

	if err := chainKv.Update(context.Background(), func(tx kv.RwTx) error {
		if err = stages.UpdateMetrics(tx); err != nil {
			return err
		}

		config.Prune, err = prune.EnsureNotChanged(tx, config.Prune)
		if err != nil {
			return err
		}

		config.HistoryV3, err = kvcfg.HistoryV3.WriteOnce(tx, config.HistoryV3)
		return err
	}); err != nil {
		return nil, err
	}

	ctx, ctxCancel := context.WithCancel(context.Background())

	// kv_remote architecture does blocks on stream.Send - means current architecture require unlimited amount of txs to provide good throughput
	backend := &Ethereum{
		sentryCtx:            ctx,
		sentryCancel:         ctxCancel,
		config:               config,
		chainDB:              chainKv,
		networkID:            config.NetworkID,
		etherbase:            config.Miner.Etherbase,
		waitForStageLoopStop: make(chan struct{}),
		waitForMiningStop:    make(chan struct{}),
		notifications: &shards.Notifications{
			Events:      shards.NewEvents(),
			Accumulator: shards.NewAccumulator(),
		},
		preStartTasks: &PreStartTasks{},
		logger:        logger,
		stopNode: func() error {
			return stack.Close()
		},
	}

	var chainConfig *chain.Config
	var genesis *types.Block
	if err := backend.chainDB.Update(context.Background(), func(tx kv.RwTx) error {
		h, err := rawdb.ReadCanonicalHash(tx, 0)
		if err != nil {
			panic(err)
		}
		genesisSpec := config.Genesis
		if h != (libcommon.Hash{}) { // fallback to db content
			genesisSpec = nil
		}
		var genesisErr error
		chainConfig, genesis, genesisErr = core.WriteGenesisBlock(tx, genesisSpec, config.OverridePragueTime, tmpdir, logger)
		if _, ok := genesisErr.(*chain.ConfigCompatError); genesisErr != nil && !ok {
			return genesisErr
		}

		return nil
	}); err != nil {
		panic(err)
	}
	backend.chainConfig = chainConfig
	backend.genesisBlock = genesis
	backend.genesisHash = genesis.Hash()

	logger.Info("Initialised chain configuration", "config", chainConfig, "genesis", genesis.Hash())

	if err := chainKv.Update(context.Background(), func(tx kv.RwTx) error {
		isCorrectSync, useSnapshots, err := snap.EnsureNotChanged(tx, config.Snapshot)
		if err != nil {
			return err
		}
		// if we are in the incorrect syncmode then we change it to the appropriate one
		if !isCorrectSync {
			log.Warn("Incorrect snapshot enablement", "got", config.Sync.UseSnapshots, "change_to", useSnapshots)
			config.Sync.UseSnapshots = useSnapshots
			config.Snapshot.Enabled = ethconfig.UseSnapshotsByChainName(chainConfig.ChainName) && useSnapshots
		}
		log.Info("Effective", "prune_flags", config.Prune.String(), "snapshot_flags", config.Snapshot.String(), "history.v3", config.HistoryV3)

		return nil
	}); err != nil {
		return nil, err
	}

	logger.Info("Initialised chain configuration", "config", chainConfig, "genesis", genesis.Hash())

	// Check if we have an already initialized chain and fall back to
	// that if so. Otherwise we need to generate a new genesis spec.
	blockReader, blockWriter, allSnapshots, allBorSnapshots, agg, err := setUpBlockReader(ctx, chainKv, config.Dirs, config, config.HistoryV3, chainConfig.Bor != nil, logger)
	if err != nil {
		return nil, err
	}
	backend.agg, backend.blockSnapshots, backend.blockReader, backend.blockWriter = agg, allSnapshots, blockReader, blockWriter

	if config.HistoryV3 {
		backend.chainDB, err = temporal.New(backend.chainDB, agg, systemcontracts.SystemContractCodeLookup[config.Genesis.Config.ChainName])
		if err != nil {
			return nil, err
		}
		chainKv = backend.chainDB //nolint
	}

	if err := backend.setUpSnapDownloader(ctx, config.Downloader); err != nil {
		return nil, err
	}

	kvRPC := remotedbserver.NewKvServer(ctx, backend.chainDB, allSnapshots, allBorSnapshots, agg, logger)
	backend.notifications.StateChangesConsumer = kvRPC
	backend.kvRPC = kvRPC

	backend.gasPrice, _ = uint256.FromBig(config.Miner.GasPrice)

	if config.SilkwormExecution || config.SilkwormRpcDaemon || config.SilkwormSentry {
		backend.silkworm, err = silkworm.New(config.Dirs.DataDir, mdbx.Version())
		if err != nil {
			return nil, err
		}
	}

	p2pConfig := stack.Config().P2P
	var sentries []direct.SentryClient
	if len(p2pConfig.SentryAddr) > 0 {
		for _, addr := range p2pConfig.SentryAddr {
			sentryClient, err := sentry_multi_client.GrpcClient(backend.sentryCtx, addr)
			if err != nil {
				return nil, err
			}
			sentries = append(sentries, sentryClient)
		}
	} else if config.SilkwormSentry {
		apiPort := 53774
		apiAddr := fmt.Sprintf("127.0.0.1:%d", apiPort)

		collectNodeURLs := func(nodes []*enode.Node) []string {
			var urls []string
			for _, n := range nodes {
				urls = append(urls, n.URLv4())
			}
			return urls
		}

		settings := silkworm.SentrySettings{
			ClientId:    p2pConfig.Name,
			ApiPort:     apiPort,
			Port:        p2pConfig.ListenPort(),
			Nat:         p2pConfig.NATSpec,
			NetworkId:   config.NetworkID,
			NodeKey:     crypto.FromECDSA(p2pConfig.PrivateKey),
			StaticPeers: collectNodeURLs(p2pConfig.StaticNodes),
			Bootnodes:   collectNodeURLs(p2pConfig.BootstrapNodes),
			NoDiscover:  p2pConfig.NoDiscovery,
			MaxPeers:    p2pConfig.MaxPeers,
		}

		silkwormSentryService := silkworm.NewSentryService(backend.silkworm, settings)
		backend.silkwormSentryService = &silkwormSentryService

		sentryClient, err := sentry_multi_client.GrpcClient(backend.sentryCtx, apiAddr)
		if err != nil {
			return nil, err
		}
		sentries = append(sentries, sentryClient)
	} else {
		var readNodeInfo = func() *eth.NodeInfo {
			var res *eth.NodeInfo
			_ = backend.chainDB.View(context.Background(), func(tx kv.Tx) error {
				res = eth.ReadNodeInfo(tx, backend.chainConfig, backend.genesisHash, backend.networkID)
				return nil
			})

			return res
		}

		discovery := func() enode.Iterator {
			d, err := setupDiscovery(backend.config.EthDiscoveryURLs)
			if err != nil {
				panic(err)
			}
			return d
		}

		listenHost, listenPort, err := splitAddrIntoHostAndPort(p2pConfig.ListenAddr)
		if err != nil {
			return nil, err
		}

		var pi int // points to next port to be picked from refCfg.AllowedPorts
		for _, protocol := range p2pConfig.ProtocolVersion {
			cfg := p2pConfig
			cfg.NodeDatabase = filepath.Join(stack.Config().Dirs.Nodes, eth.ProtocolToString[protocol])

			// pick port from allowed list
			var picked bool
			for ; pi < len(cfg.AllowedPorts) && !picked; pi++ {
				pc := int(cfg.AllowedPorts[pi])
				if pc == 0 {
					// For ephemeral ports probing to see if the port is taken does not
					// make sense.
					picked = true
					break
				}
				if !checkPortIsFree(fmt.Sprintf("%s:%d", listenHost, pc)) {
					logger.Warn("bind protocol to port has failed: port is busy", "protocols", fmt.Sprintf("eth/%d", cfg.ProtocolVersion), "port", pc)
					continue
				}
				if listenPort != pc {
					listenPort = pc
				}
				pi++
				picked = true
				break
			}
			if !picked {
				return nil, fmt.Errorf("run out of allowed ports for p2p eth protocols %v. Extend allowed port list via --p2p.allowed-ports", cfg.AllowedPorts)
			}

			cfg.ListenAddr = fmt.Sprintf("%s:%d", listenHost, listenPort)
			server := sentry.NewGrpcServer(backend.sentryCtx, discovery, readNodeInfo, &cfg, protocol, logger)
			backend.sentryServers = append(backend.sentryServers, server)
			sentries = append(sentries, direct.NewSentryClientDirect(protocol, server))
		}

		go func() {
			logEvery := time.NewTicker(180 * time.Second)
			defer logEvery.Stop()

			var logItems []interface{}

			for {
				select {
				case <-backend.sentryCtx.Done():
					return
				case <-logEvery.C:
					logItems = logItems[:0]
					peerCountMap := map[uint]int{}
					for _, srv := range backend.sentryServers {
						counts := srv.SimplePeerCount()
						for protocol, count := range counts {
							peerCountMap[protocol] += count
						}
					}
					for protocol, count := range peerCountMap {
						logItems = append(logItems, eth.ProtocolToString[protocol], strconv.Itoa(count))
					}
					logger.Info("[p2p] GoodPeers", logItems...)
				}
			}
		}()
	}

	// setup periodic logging and prometheus updates
	go mem.LogMemStats(ctx, logger)
	go disk.UpdateDiskStats(ctx, logger)

	var currentBlock *types.Block
	if err := chainKv.View(context.Background(), func(tx kv.Tx) error {
		currentBlock, err = blockReader.CurrentBlock(tx)
		return err
	}); err != nil {
		panic(err)
	}

	currentBlockNumber := uint64(0)
	if currentBlock != nil {
		currentBlockNumber = currentBlock.NumberU64()
	}

	logger.Info("Initialising Ethereum protocol", "network", config.NetworkID)
	var consensusConfig interface{}

	if chainConfig.Clique != nil {
		consensusConfig = &config.Clique
	} else if chainConfig.Aura != nil {
		consensusConfig = &config.Aura
	} else if chainConfig.Bor != nil {
		consensusConfig = chainConfig.Bor
	} else {
		consensusConfig = &config.Ethash
	}
	var heimdallClient heimdall.HeimdallClient
	if chainConfig.Bor != nil {
		if !config.WithoutHeimdall {
			heimdallClient = heimdall.NewHeimdallClient(config.HeimdallURL, logger)
		}

		flags.Milestone = config.WithHeimdallMilestones
	}

	backend.engine = ethconsensusconfig.CreateConsensusEngine(ctx, stack.Config(), chainConfig, consensusConfig, config.Miner.Notify, config.Miner.Noverify, heimdallClient, config.WithoutHeimdall, blockReader, false /* readonly */, logger)

	inMemoryExecution := func(txc wrap.TxContainer, header *types.Header, body *types.RawBody, unwindPoint uint64, headersChain []*types.Header, bodiesChain []*types.RawBody,
		notifications *shards.Notifications) error {
		terseLogger := log.New()
		terseLogger.SetHandler(log.LvlFilterHandler(log.LvlWarn, log.StderrHandler))
		// Needs its own notifications to not update RPC daemon and txpool about pending blocks
		stateSync := stages2.NewInMemoryExecution(backend.sentryCtx, backend.chainDB, config, backend.sentriesClient,
			dirs, notifications, blockReader, blockWriter, backend.agg, backend.silkworm, terseLogger)
		chainReader := stagedsync.NewChainReaderImpl(chainConfig, txc.Tx, blockReader, logger)
		// We start the mining step
		if err := stages2.StateStep(ctx, chainReader, backend.engine, txc, stateSync, header, body, unwindPoint, headersChain, bodiesChain, config.HistoryV3); err != nil {
			logger.Warn("Could not validate block", "err", err)
			return err
		}
		progress, err := stages.GetStageProgress(txc.Tx, stages.IntermediateHashes)
		if err != nil {
			return err
		}
		if progress < header.Number.Uint64() {
			return fmt.Errorf("unsuccessful execution, progress %d < expected %d", progress, header.Number.Uint64())
		}
		return nil
	}
	backend.forkValidator = engine_helpers.NewForkValidator(ctx, currentBlockNumber, inMemoryExecution, tmpdir, backend.blockReader)

	statusDataProvider := sentry.NewStatusDataProvider(
		chainKv,
		chainConfig,
		genesis,
		backend.config.NetworkID,
	)

	// limit "new block" broadcasts to at most 10 random peers at time
	maxBlockBroadcastPeers := func(header *types.Header) uint { return 10 }

	// unlimited "new block" broadcasts to all peers for blocks announced by Bor validators
	if borEngine, ok := backend.engine.(*bor.Bor); ok {
		defaultValue := maxBlockBroadcastPeers(nil)
		maxBlockBroadcastPeers = func(header *types.Header) uint {
			isValidator, err := borEngine.IsValidator(header)
			if err != nil {
				logger.Warn("maxBlockBroadcastPeers: borEngine.IsValidator has failed", "err", err)
				return defaultValue
			}
			if isValidator {
				// 0 means send to all
				return 0
			}
			return defaultValue
		}
	}

	backend.sentriesClient, err = sentry_multi_client.NewMultiClient(
		chainKv,
		chainConfig,
		backend.engine,
		sentries,
		config.Sync,
		blockReader,
		blockBufferSize,
		statusDataProvider,
		stack.Config().SentryLogPeerInfo,
		maxBlockBroadcastPeers,
		logger,
	)
	if err != nil {
		return nil, err
	}

	config.TxPool.NoGossip = config.DisableTxPoolGossip
	var miningRPC txpoolproto.MiningServer
	stateDiffClient := direct.NewStateDiffClientDirect(kvRPC)
	if config.DeprecatedTxPool.Disable {
		backend.txPool2GrpcServer = &txpool.GrpcDisabled{}
	} else {
		//cacheConfig := kvcache.DefaultCoherentCacheConfig
		//cacheConfig.MetricsLabel = "txpool"

		backend.newTxs2 = make(chan types2.Announcements, 1024)
		//defer close(newTxs)
		backend.txPool2DB, backend.txPool2, backend.txPool2Fetch, backend.txPool2Send, backend.txPool2GrpcServer, err = txpooluitl.AllComponents(
			ctx, config.TxPool, config, kvcache.NewDummy(), backend.newTxs2, backend.chainDB, backend.sentriesClient.Sentries(), stateDiffClient,
		)
		if err != nil {
			return nil, err
		}
	}

	backend.notifyMiningAboutNewTxs = make(chan struct{}, 1)
	backend.miningSealingQuit = make(chan struct{})
	backend.pendingBlocks = make(chan *types.Block, 1)
	backend.minedBlocks = make(chan *types.Block, 1)

	miner := stagedsync.NewMiningState(&config.Miner)
	backend.pendingBlocks = miner.PendingResultCh

	var (
		snapDb     kv.RwDB
		recents    *lru.ARCCache[libcommon.Hash, *bor.Snapshot]
		signatures *lru.ARCCache[libcommon.Hash, libcommon.Address]
	)
	if bor, ok := backend.engine.(*bor.Bor); ok {
		snapDb = bor.DB
		recents = bor.Recents
		signatures = bor.Signatures
	}
	// proof-of-work mining
	mining := stagedsync.New(
		config.Sync,
		stagedsync.MiningStages(backend.sentryCtx,
			stagedsync.StageMiningCreateBlockCfg(backend.chainDB, miner, *backend.chainConfig, backend.engine, backend.txPool2DB, nil, tmpdir, backend.blockReader),
			stagedsync.StageBorHeimdallCfg(backend.chainDB, snapDb, miner, *backend.chainConfig, heimdallClient, backend.blockReader, nil, nil, nil, recents, signatures),
			stagedsync.StageMiningExecCfg(backend.chainDB, miner, backend.notifications.Events, *backend.chainConfig, backend.engine, &vm.Config{}, tmpdir, nil, 0, backend.txPool2, backend.txPool2DB, blockReader),
			stagedsync.StageHashStateCfg(backend.chainDB, dirs, config.HistoryV3, agg),
			stagedsync.StageTrieCfg(backend.chainDB, false, true, true, tmpdir, blockReader, nil, config.HistoryV3, backend.agg),
			stagedsync.StageMiningFinishCfg(backend.chainDB, *backend.chainConfig, backend.engine, miner, backend.miningSealingQuit, backend.blockReader, latestBlockBuiltStore),
		), stagedsync.MiningUnwindOrder, stagedsync.MiningPruneOrder,
		logger)

	var ethashApi *ethash.API
	if casted, ok := backend.engine.(*ethash.Ethash); ok {
		ethashApi = casted.APIs(nil)[1].Service.(*ethash.API)
	}

	// proof-of-stake mining
	assembleBlockPOS := func(param *core.BlockBuilderParameters, interrupt *int32) (*types.BlockWithReceipts, error) {
		miningStatePos := stagedsync.NewProposingState(&config.Miner)
		miningStatePos.MiningConfig.Etherbase = param.SuggestedFeeRecipient
		proposingSync := stagedsync.New(
			config.Sync,
			stagedsync.MiningStages(backend.sentryCtx,
				stagedsync.StageMiningCreateBlockCfg(backend.chainDB, miningStatePos, *backend.chainConfig, backend.engine, backend.txPool2DB, param, tmpdir, backend.blockReader),
				stagedsync.StageBorHeimdallCfg(backend.chainDB, snapDb, miningStatePos, *backend.chainConfig, heimdallClient, backend.blockReader, nil, nil, nil, recents, signatures),
				stagedsync.StageMiningExecCfg(backend.chainDB, miningStatePos, backend.notifications.Events, *backend.chainConfig, backend.engine, &vm.Config{}, tmpdir, interrupt, param.PayloadId, backend.txPool2, backend.txPool2DB, blockReader),
				stagedsync.StageHashStateCfg(backend.chainDB, dirs, config.HistoryV3, agg),
				stagedsync.StageTrieCfg(backend.chainDB, false, true, true, tmpdir, blockReader, nil, config.HistoryV3, backend.agg),
				stagedsync.StageMiningFinishCfg(backend.chainDB, *backend.chainConfig, backend.engine, miningStatePos, backend.miningSealingQuit, backend.blockReader, latestBlockBuiltStore),
			), stagedsync.MiningUnwindOrder, stagedsync.MiningPruneOrder,
			logger)
		// We start the mining step
		if err := stages2.MiningStep(ctx, backend.chainDB, proposingSync, tmpdir, logger); err != nil {
			return nil, err
		}
		block := <-miningStatePos.MiningResultPOSCh
		return block, nil
	}

	// Initialize ethbackend
	ethBackendRPC := privateapi.NewEthBackendServer(ctx, backend, backend.chainDB, backend.notifications.Events, blockReader, logger, latestBlockBuiltStore)
	// initialize engine backend

	blockRetire := freezeblocks.NewBlockRetire(1, dirs, blockReader, blockWriter, backend.chainDB, backend.chainConfig, backend.notifications.Events, logger)

	miningRPC = privateapi.NewMiningServer(ctx, backend, ethashApi, logger)

	var creds credentials.TransportCredentials
	if stack.Config().PrivateApiAddr != "" {
		if stack.Config().TLSConnection {
			creds, err = grpcutil.TLS(stack.Config().TLSCACert, stack.Config().TLSCertFile, stack.Config().TLSKeyFile)
			if err != nil {
				return nil, err
			}
		}
		backend.privateAPI, err = privateapi.StartGrpc(
			kvRPC,
			ethBackendRPC,
			backend.txPool2GrpcServer,
			miningRPC,
			stack.Config().PrivateApiAddr,
			stack.Config().PrivateApiRateLimit,
			creds,
			stack.Config().HealthCheck,
			logger)
		if err != nil {
			return nil, fmt.Errorf("private api: %w", err)
		}
	}

	if currentBlock == nil {
		currentBlock = genesis
	}
	// We start the transaction pool on startup, for a couple of reasons:
	// 1) Hive tests requires us to do so and starting it from eth_sendRawTransaction is not viable as we have not enough data
	// to initialize it properly.
	// 2) we cannot propose for block 1 regardless.

	if !config.DeprecatedTxPool.Disable {
		backend.txPool2Fetch.ConnectCore()
		backend.txPool2Fetch.ConnectSentries()
		var newTxsBroadcaster *txpool2.NewSlotsStreams
		if casted, ok := backend.txPool2GrpcServer.(*txpool2.GrpcServer); ok {
			newTxsBroadcaster = casted.NewSlotsStreams
		}
		go txpool2.MainLoop(backend.sentryCtx,
			backend.txPool2DB, backend.chainDB, backend.txPool2, backend.newTxs2, backend.txPool2Send, newTxsBroadcaster,
			func() {
				select {
				case backend.notifyMiningAboutNewTxs <- struct{}{}:
				default:
				}
			},
		)
	}

	go func() {
		defer debug.LogPanic()
		for {
			select {
			case b := <-backend.minedBlocks:
				// Add mined header and block body before broadcast. This is because the broadcast call
				// will trigger the staged sync which will require headers and blocks to be available
				// in their respective cache in the download stage. If not found, it would cause a
				// liveness issue for the chain.
				if err := backend.sentriesClient.Hd.AddMinedHeader(b.Header()); err != nil {
					logger.Error("add mined block to header downloader", "err", err)
				}
				backend.sentriesClient.Bd.AddToPrefetch(b.Header(), b.RawBody())

				//p2p
				//backend.sentriesClient.BroadcastNewBlock(context.Background(), b, b.Difficulty())
				//rpcdaemon
				if err := miningRPC.(*privateapi.MiningServer).BroadcastMinedBlock(b); err != nil {
					logger.Error("txpool rpc mined block broadcast", "err", err)
				}
				logger.Trace("BroadcastMinedBlock successful", "number", b.Number(), "GasUsed", b.GasUsed(), "txn count", b.Transactions().Len())
				backend.sentriesClient.PropagateNewBlockHashes(ctx, []headerdownload.Announce{
					{
						Number: b.NumberU64(),
						Hash:   b.Hash(),
					},
				})

			case b := <-backend.pendingBlocks:
				if err := miningRPC.(*privateapi.MiningServer).BroadcastPendingBlock(b); err != nil {
					logger.Error("txpool rpc pending block broadcast", "err", err)
				}
			case <-backend.sentriesClient.Hd.QuitPoWMining:
				return
			}
		}
	}()

	if err := backend.StartMining(context.Background(), backend.chainDB, stateDiffClient, mining, miner, backend.gasPrice, backend.sentriesClient.Hd.QuitPoWMining, tmpdir, logger); err != nil {
		return nil, err
	}

	backend.ethBackendRPC, backend.miningRPC, backend.stateChangesClient = ethBackendRPC, miningRPC, stateDiffClient

	// backend.syncStages = stages2.NewDefaultStages(backend.sentryCtx, backend.chainDB, snapDb, p2pConfig, config, backend.sentriesClient, backend.notifications, backend.downloaderClient,
	// 	blockReader, blockRetire, backend.agg, backend.silkworm, backend.forkValidator, heimdallClient, recents, signatures, logger)
	// backend.syncUnwindOrder = stagedsync.DefaultUnwindOrder
	// backend.syncPruneOrder = stagedsync.DefaultPruneOrder
	// backend.stagedSync = stagedsync.New(config.Sync, backend.syncStages, backend.syncUnwindOrder, backend.syncPruneOrder, logger)

	hook := stages2.NewHook(backend.sentryCtx, backend.chainDB, backend.notifications, backend.stagedSync, backend.blockReader, backend.chainConfig, backend.logger, backend.sentriesClient.SetStatus)

	if !config.Sync.UseSnapshots && backend.downloaderClient != nil {
		for _, p := range blockReader.AllTypes() {
			backend.downloaderClient.ProhibitNewDownloads(ctx, &protodownloader.ProhibitNewDownloadsRequest{
				Type: p.String(),
			})
		}

		for _, p := range snaptype.CaplinSnapshotTypes {
			backend.downloaderClient.ProhibitNewDownloads(ctx, &protodownloader.ProhibitNewDownloadsRequest{
				Type: p.String(),
			})
		}

	}

	checkStateRoot := true
	pipelineStages := stages2.NewPipelineStages(ctx, chainKv, config, p2pConfig, backend.sentriesClient, backend.notifications, backend.downloaderClient, blockReader, blockRetire, backend.agg, backend.silkworm, backend.forkValidator, logger, checkStateRoot)
	backend.pipelineStagedSync = stagedsync.New(config.Sync, pipelineStages, stagedsync.PipelineUnwindOrder, stagedsync.PipelinePruneOrder, logger)
	backend.eth1ExecutionServer = eth1.NewEthereumExecutionModule(blockReader, chainKv, backend.pipelineStagedSync, backend.forkValidator, chainConfig, assembleBlockPOS, hook, backend.notifications.Accumulator, backend.notifications.StateChangesConsumer, logger, backend.engine, config.HistoryV3, ctx)
	executionRpc := direct.NewExecutionClientDirect(backend.eth1ExecutionServer)
	engineBackendRPC := engineapi.NewEngineServer(
		logger,
		chainConfig,
		executionRpc,
		backend.sentriesClient.Hd,
		engine_block_downloader.NewEngineBlockDownloader(ctx,
			logger, backend.sentriesClient.Hd, executionRpc,
			backend.sentriesClient.Bd, backend.sentriesClient.BroadcastNewBlock, backend.sentriesClient.SendBodyRequest, blockReader,
			chainKv, chainConfig, tmpdir, config.Sync.BodyDownloadTimeoutSeconds),
		false,
		config.Miner.EnabledPOS)
	backend.engineBackendRPC = engineBackendRPC

	// var executionEngine executionclient.ExecutionEngine
	// // Gnosis has too few blocks on his network for phase2 to work. Once we have proper snapshot automation, it can go back to normal.
	// if config.NetworkID == uint64(clparams.GnosisNetwork) || config.NetworkID == uint64(clparams.HoleskyNetwork) || config.NetworkID == uint64(clparams.GoerliNetwork) {
	// 	// Read the jwt secret
	// 	jwtSecret, err := cli.ObtainJWTSecret(&stack.Config().Http, logger)
	// 	if err != nil {
	// 		return nil, err
	// 	}
	// 	executionEngine, err = executionclient.NewExecutionClientRPC(jwtSecret, stack.Config().Http.AuthRpcHTTPListenAddress, stack.Config().Http.AuthRpcPort)
	// 	if err != nil {
	// 		return nil, err
	// 	}
	// } else {
	// 	executionEngine, err = executionclient.NewExecutionClientDirect(eth1_chain_reader.NewChainReaderEth1(chainConfig, executionRpc, 1000))
	// 	if err != nil {
	// 		return nil, err
	// 	}
	// }

	// // If we choose not to run a consensus layer, run our embedded.
	// if config.InternalCL && clparams.EmbeddedSupported(config.NetworkID) {
	// 	genesisCfg, networkCfg, beaconCfg := clparams.GetConfigsByNetwork(clparams.NetworkType(config.NetworkID))
	// 	if err != nil {
	// 		return nil, err
	// 	}
	// 	state, err := clcore.RetrieveBeaconState(ctx, beaconCfg, genesisCfg,
	// 		clparams.GetCheckpointSyncEndpoint(clparams.NetworkType(config.NetworkID)))
	// 	if err != nil {
	// 		return nil, err
	// 	}

	// 	pruneBlobDistance := uint64(128600)
	// 	if config.CaplinConfig.BlobBackfilling || config.CaplinConfig.BlobPruningDisabled {
	// 		pruneBlobDistance = math.MaxUint64
	// 	}

	// 	indiciesDB, blobStorage, err := caplin1.OpenCaplinDatabase(ctx, db_config.DefaultDatabaseConfiguration, beaconCfg, genesisCfg, dirs.CaplinIndexing, dirs.CaplinBlobs, executionEngine, false, pruneBlobDistance)
	// 	if err != nil {
	// 		return nil, err
	// 	}

	// 	go func() {
	// 		eth1Getter := getters.NewExecutionSnapshotReader(ctx, beaconCfg, blockReader, backend.chainDB)
	// 		if err := caplin1.RunCaplinPhase1(ctx, executionEngine, config, networkCfg, beaconCfg, genesisCfg, state, dirs, eth1Getter, backend.downloaderClient, config.CaplinConfig.Backfilling, config.CaplinConfig.BlobBackfilling, config.CaplinConfig.Archive, indiciesDB, blobStorage, creds); err != nil {
	// 			logger.Error("could not start caplin", "err", err)
	// 		}
	// 		ctxCancel()
	// 	}()
	// }

	// if config.PolygonSync {
	// 	// TODO - pending sentry multi client refactor
	// 	//      - sentry multi client should conform to the SentryClient interface and internally
	// 	//        multiplex
	// 	//      - for now we just use 1 sentry
	// 	var sentryClient direct.SentryClient
	// 	for _, client := range sentries {
	// 		if client.Protocol() == direct.ETH68 {
	// 			sentryClient = client
	// 			break
	// 		}
	// 	}
	// 	if sentryClient == nil {
	// 		return nil, errors.New("nil sentryClient for polygon sync")
	// 	}

	// 	backend.polygonSyncService = polygonsync.NewService(
	// 		logger,
	// 		chainConfig,
	// 		sentryClient,
	// 		p2pConfig.MaxPeers,
	// 		statusDataProvider,
	// 		config.HeimdallURL,
	// 		executionEngine,
	// 	)
	// }

	tx, err := backend.chainDB.BeginRw(ctx)
	if err != nil {
		return nil, err
	}
	defer tx.Rollback()

	// create buckets
	if err := hermez_db.CreateHermezBuckets(tx); err != nil {
		return nil, err
	}

	if err := db.CreateEriDbBuckets(tx); err != nil {
		return nil, err
	}

	executionProgress, err := stages.GetStageProgress(tx, stages.Execution)
	if err != nil {
		return nil, err
	}

	if backend.config.Zk != nil {
		// zkevm: create a data stream server if we have the appropriate config for one.  This will be started on the call to Init
		// alongside the http server
		httpCfg := stack.Config().Http
		if httpCfg.DataStreamPort > 0 && httpCfg.DataStreamHost != "" {
			file := stack.Config().Dirs.DataDir + "/data-stream"
			logConfig := &log2.Config{
				Environment: "production",
				Level:       "warn",
				Outputs:     nil,
			}
			// todo [zkevm] read the stream version from config and figure out what system id is used for
			backend.dataStream, err = datastreamer.NewServer(uint16(httpCfg.DataStreamPort), uint8(2), 1, datastreamer.StreamType(1), file, logConfig)
			if err != nil {
				return nil, err
			}

			// recovery here now, if the stream got into a bad state we want to be able to delete the file and have
			// the stream re-populated from scratch.  So we check the stream for the latest header and if it is
			// 0 we can just set the datastream progress to 0 also which will force a re-population of the stream
			latestHeader := backend.dataStream.GetHeader()
			if latestHeader.TotalEntries == 0 {
				log.Info("[dataStream] setting the stream progress to 0")
				if err := stages.SaveStageProgress(tx, stages.DataStream, 0); err != nil {
					return nil, err
				}
				backend.preStartTasks.WarmUpDataStream = true
			}
		}

		// entering ZK territory!
		cfg := backend.config

		// update the chain config with the zero gas from the flags
		backend.chainConfig.SupportGasless = cfg.Gasless

		backend.etherMan = newEtherMan(cfg, chainConfig.ChainName)

		isSequencer := sequencer.IsSequencer()

		// if the L1 block sync is set we're in recovery so can't run as a sequencer
		if cfg.L1SyncStartBlock > 0 && !isSequencer {
			panic("you cannot launch in l1 sync mode as an RPC node")
		}

		var l1Topics [][]libcommon.Hash
		var l1Contracts []libcommon.Address
		if isSequencer {
			l1Topics = [][]libcommon.Hash{{contracts.UpdateL1InfoTreeTopic, contracts.InitialSequenceBatchesTopic}}
			l1Contracts = []libcommon.Address{cfg.AddressGerManager, cfg.AddressZkevm}
		} else {
			l1Topics = [][]libcommon.Hash{{
				contracts.SequencedBatchTopicPreEtrog,
				contracts.SequencedBatchTopicEtrog,
				contracts.VerificationTopicPreEtrog,
				contracts.VerificationTopicEtrog,
				contracts.UpdateL1InfoTreeTopic,
			}}
			l1Contracts = []libcommon.Address{cfg.AddressRollup, cfg.AddressAdmin, cfg.AddressGerManager}
		}

		backend.l1Syncer = syncer.NewL1Syncer(
			backend.etherMan.EthClient,
			l1Contracts,
			l1Topics,
			cfg.L1BlockRange,
			cfg.L1QueryDelay,
			cfg.L1QueryBlocksThreads,
		)

		if isSequencer {
			// if we are sequencing transactions, we do the sequencing loop...
			witnessGenerator := witness.NewGenerator(
				config.Dirs,
				config.HistoryV3,
				backend.agg,
				backend.blockReader,
				backend.chainConfig,
				backend.engine,
			)

			var legacyExecutors []legacy_executor_verifier.ILegacyExecutor
			if len(cfg.ExecutorUrls) > 0 && cfg.ExecutorUrls[0] != "" {
				levCfg := legacy_executor_verifier.Config{
					GrpcUrls: cfg.ExecutorUrls,
					Timeout:  time.Second * 5,
				}
				executors := legacy_executor_verifier.NewExecutors(levCfg)
				for _, e := range executors {
					legacyExecutors = append(legacyExecutors, e)
				}
			}

			verifier := legacy_executor_verifier.NewLegacyExecutorVerifier(
				*cfg.Zk,
				legacyExecutors,
				backend.chainConfig,
				backend.chainDB,
				witnessGenerator,
				backend.l1Syncer,
				backend.dataStream,
			)

			verifier.StartWork()

			// we need to make sure the pool is always aware of the latest block for when
			// we switch context from being an RPC node to a sequencer
			backend.txPool2.ForceUpdateLatestBlock(executionProgress)

			l1BlockSyncer := syncer.NewL1Syncer(
				backend.etherMan.EthClient,
				[]libcommon.Address{cfg.AddressZkevm},
				[][]libcommon.Hash{{contracts.SequenceBatchesTopic}},
				cfg.L1BlockRange,
				cfg.L1QueryDelay,
				cfg.L1QueryBlocksThreads,
			)

			backend.syncStages = stages2.NewSequencerZkStages(
				backend.sentryCtx,
				backend.chainDB,
				config,
				backend.sentriesClient,
				backend.notifications,
				backend.downloaderClient,
				allSnapshots,
				backend.agg,
				backend.forkValidator,
				backend.engine,
				backend.dataStream,
				backend.l1Syncer,
				l1BlockSyncer,
				backend.txPool2,
				backend.txPool2DB,
				verifier,
			)

			backend.syncUnwindOrder = zkStages.ZkSequencerUnwindOrder

		} else {
			/*
			 if we are syncing from for the RPC, we do the normal ZK sync loop

			  ZZZZZZZ  K   K  RRRRR   PPPPP   CCCC
			      Z    K  K   R   R   P   P  C
			     Z     KKK    RRRR    PPPP   C
			    Z      K  K   R  R    P      C
			  ZZZZZZZ  K   K  R   R   P       CCCC

			*/

			streamClient := initDataStreamClient(cfg.Zk)

			backend.syncStages = stages2.NewDefaultZkStages(
				backend.sentryCtx,
				backend.chainDB,
				config,
				backend.sentriesClient,
				backend.notifications,
				backend.downloaderClient,
				allSnapshots,
				backend.agg,
				backend.forkValidator,
				backend.engine,
				backend.l1Syncer,
				streamClient,
				backend.dataStream,
			)

			backend.syncUnwindOrder = zkStages.ZkUnwindOrder
		}
		// TODO: SEQ: prune order

	} else {
		backend.syncStages = stages2.NewDefaultStages(backend.sentryCtx, backend.chainDB, snapDb, stack.Config().P2P, config, backend.sentriesClient, backend.notifications, backend.downloaderClient, blockReader, blockRetire, backend.agg, backend.silkworm, backend.forkValidator, heimdallClient, recents, signatures, logger)
		backend.syncUnwindOrder = stagedsync.DefaultUnwindOrder
		backend.syncPruneOrder = stagedsync.DefaultPruneOrder
	}

	if err := tx.Commit(); err != nil {
		return nil, err
	}

	return backend, nil
}

// creates an EtherMan instance with default parameters
func newEtherMan(cfg *ethconfig.Config, l2ChainName string) *etherman.Client {
	ethmanConf := etherman.Config{
		URL:                       cfg.L1RpcUrl,
		L1ChainID:                 cfg.L1ChainId,
		L2ChainID:                 cfg.L2ChainId,
		L2ChainName:               l2ChainName,
		PoEAddr:                   cfg.AddressRollup,
		MaticAddr:                 cfg.L1MaticContractAddress,
		GlobalExitRootManagerAddr: cfg.AddressGerManager,
	}

	em, err := etherman.NewClient(ethmanConf)
	//panic on error
	if err != nil {
		panic(err)
	}
	return em
}

// creates a datastream client with default parameters
func initDataStreamClient(cfg *ethconfig.Zk) *client.StreamClient {
	// datastream
	// Create client
	log.Info("Starting datastream client...")
	// retry connection
	datastreamClient := client.NewClient(cfg.L2DataStreamerUrl, cfg.DatastreamVersion, cfg.L2DataStreamerTimeout)

	for i := 0; i < 30; i++ {
		// Start client (connect to the server)
		if err := datastreamClient.Start(); err != nil {
			log.Warn(fmt.Sprintf("Error when starting datastream client, retrying... Error: %s", err))
			time.Sleep(1 * time.Second)
		} else {
			log.Info("Datastream client initialized...")
			return datastreamClient
		}
	}
	panic("datastream client could not be initialized")
}

func (s *Ethereum) Init(stack *node.Node, config *ethconfig.Config, chainConfig *chain.Config) error {
	ethBackendRPC, miningRPC, stateDiffClient := s.ethBackendRPC, s.miningRPC, s.stateChangesClient
	blockReader := s.blockReader
	ctx := s.sentryCtx
	chainKv := s.chainDB
	var err error

	s.stagedSync = stagedsync.New(s.config.Sync, s.syncStages, s.syncUnwindOrder, s.syncPruneOrder, s.logger)

	if chainConfig.Bor == nil {
		s.sentriesClient.Hd.StartPoSDownloader(s.sentryCtx, s.sentriesClient.SendHeaderRequest, s.sentriesClient.Penalize)
	}

	emptyBadHash := config.BadBlockHash == libcommon.Hash{}
	if !emptyBadHash {
		var badBlockHeader *types.Header
		if err = chainKv.View(context.Background(), func(tx kv.Tx) error {
			header, hErr := rawdb.ReadHeaderByHash(tx, config.BadBlockHash)
			badBlockHeader = header
			return hErr
		}); err != nil {
			return err
		}

		if badBlockHeader != nil {
			unwindPoint := badBlockHeader.Number.Uint64() - 1
			s.stagedSync.UnwindTo(unwindPoint, stagedsync.BadBlock(config.BadBlockHash, fmt.Errorf("Init unwind")))
		}
	}

	//eth.APIBackend = &EthAPIBackend{stack.Config().ExtRPCEnabled(), stack.Config().AllowUnprotectedTxs, eth, nil}
	gpoParams := config.GPO
	if gpoParams.Default == nil {
		gpoParams.Default = config.Miner.GasPrice
	}
	// start HTTP API
	httpRpcCfg := stack.Config().Http
	ethRpcClient, txPoolRpcClient, miningRpcClient, stateCache, ff, err := cli.EmbeddedServices(ctx, chainKv, httpRpcCfg.StateCache, blockReader, ethBackendRPC,
		s.txPool2GrpcServer, miningRPC, stateDiffClient, s.logger)
	if err != nil {
		return err
	}

	//eth.APIBackend.gpo = gasprice.NewOracle(eth.APIBackend, gpoParams)
	if config.Ethstats != "" {
		var headCh chan [][]byte
		headCh, s.unsubscribeEthstat = s.notifications.Events.AddHeaderSubscription()
		if err := ethstats.New(stack, s.sentryServers, chainKv, s.blockReader, s.engine, config.Ethstats, s.networkID, ctx.Done(), headCh, txPoolRpcClient); err != nil {
			return err
		}
	}

	s.apiList = jsonrpc.APIList(chainKv, ethRpcClient, txPoolRpcClient, miningRpcClient, ff, stateCache, blockReader, s.agg, &httpRpcCfg, s.engine, ethconfig.DefaultZkConfig, nil, s.logger)

	if config.SilkwormRpcDaemon && httpRpcCfg.Enabled {
		silkwormRPCDaemonService := silkworm.NewRpcDaemonService(s.silkworm, chainKv)
		s.silkwormRPCDaemonService = &silkwormRPCDaemonService
	} else {
		go func() {
			if err := cli.StartRpcServer(ctx, &httpRpcCfg, s.apiList, s.logger); err != nil {
				s.logger.Error("cli.StartRpcServer error", "err", err)
			}
		}()
	}

	if chainConfig.Bor == nil {
		go s.engineBackendRPC.Start(ctx, &httpRpcCfg, s.chainDB, s.blockReader, ff, stateCache, s.agg, s.engine, ethRpcClient, txPoolRpcClient, miningRpcClient)
	}
<<<<<<< HEAD
=======
	apiList := commands.APIList(chainKv, borDb, ethRpcClient, txPoolRpcClient, miningRpcClient, ff, stateCache, blockReader, backend.agg, httpRpcCfg, backend.engine, config, backend.l1Syncer)
	authApiList := commands.AuthAPIList(chainKv, ethRpcClient, txPoolRpcClient, miningRpcClient, ff, stateCache, blockReader, backend.agg, httpRpcCfg, backend.engine, config)
	go func() {
		if err := cli.StartRpcServer(ctx, httpRpcCfg, apiList, authApiList); err != nil {
			log.Error(err.Error())
			return
		}
	}()
>>>>>>> f0a5af47

	go func() {
		if err := cli.StartDataStream(s.dataStream); err != nil {
			log.Error(err.Error())
			return
		}
	}()

	// Register the backend on the node
	stack.RegisterLifecycle(s)
	return nil
}

func (s *Ethereum) PreStart() error {
	if s.preStartTasks.WarmUpDataStream {
		log.Info("[PreStart] warming up data stream")
		tx, err := s.chainDB.BeginRw(context.Background())
		if err != nil {
			return err
		}
		defer tx.Rollback()

		// we don't know when the server has actually started as it doesn't expose a signal that is has spun up
		// so here we loop and take a brief pause waiting for it to be ready
		attempts := 0
		for {
			_, err = zkStages.CatchupDatastream("stream-catchup", tx, s.dataStream, s.chainConfig.ChainID.Uint64())
			if err != nil {
				if errors.Is(err, datastreamer.ErrAtomicOpNotAllowed) {
					attempts++
					if attempts == 10 {
						return err
					}
					time.Sleep(500 * time.Millisecond)
					continue
				}
				return err
			} else {
				break
			}
		}
		if err = tx.Commit(); err != nil {
			return err
		}
	}

	return nil
}

func (s *Ethereum) APIs() []rpc.API {
	return s.apiList
}

func (s *Ethereum) Etherbase() (eb libcommon.Address, err error) {
	s.lock.RLock()
	etherbase := s.etherbase
	s.lock.RUnlock()

	if etherbase != (libcommon.Address{}) {
		return etherbase, nil
	}
	return libcommon.Address{}, fmt.Errorf("etherbase must be explicitly specified")
}

// isLocalBlock checks whether the specified block is mined
// by local miner accounts.
//
// We regard two types of accounts as local miner account: etherbase
// and accounts specified via `txpool.locals` flag.
func (s *Ethereum) isLocalBlock(block *types.Block) bool { //nolint
	s.lock.RLock()
	etherbase := s.etherbase
	s.lock.RUnlock()
	return ethutils.IsLocalBlock(s.engine, etherbase, s.config.DeprecatedTxPool.Locals, block.Header())
}

// shouldPreserve checks whether we should preserve the given block
// during the chain reorg depending on whether the author of block
// is a local account.
func (s *Ethereum) shouldPreserve(block *types.Block) bool { //nolint
	// The reason we need to disable the self-reorg preserving for clique
	// is it can be probable to introduce a deadlock.
	//
	// e.g. If there are 7 available signers
	//
	// r1   A
	// r2     B
	// r3       C
	// r4         D
	// r5   A      [X] F G
	// r6    [X]
	//
	// In the round5, the inturn signer E is offline, so the worst case
	// is A, F and G sign the block of round5 and reject the block of opponents
	// and in the round6, the last available signer B is offline, the whole
	// network is stuck.
	if _, ok := s.engine.(*clique.Clique); ok {
		return false
	}
	return s.isLocalBlock(block)
}

// StartMining starts the miner with the given number of CPU threads. If mining
// is already running, this method adjust the number of threads allowed to use
// and updates the minimum price required by the transaction pool.
func (s *Ethereum) StartMining(ctx context.Context, db kv.RwDB, stateDiffClient *direct.StateDiffClientDirect, mining *stagedsync.Sync, miner stagedsync.MiningState, gasPrice *uint256.Int, quitCh chan struct{}, tmpDir string, logger log.Logger) error {

	var borcfg *bor.Bor
	if b, ok := s.engine.(*bor.Bor); ok {
		borcfg = b
		b.HeaderProgress(s.sentriesClient.Hd)
	} else if br, ok := s.engine.(*merge.Merge); ok {
		if b, ok := br.InnerEngine().(*bor.Bor); ok {
			borcfg = b
			b.HeaderProgress(s.sentriesClient.Hd)
		}
	}

	//if borcfg == nil {
	if !miner.MiningConfig.Enabled {
		return nil
	}
	//}

	// Configure the local mining address
	eb, err := s.Etherbase()
	if err != nil {
		s.logger.Error("Cannot start mining without etherbase", "err", err)
		return fmt.Errorf("etherbase missing: %w", err)
	}

	if borcfg != nil {
		if miner.MiningConfig.Enabled {
			if miner.MiningConfig.SigKey == nil {
				s.logger.Error("Etherbase account unavailable locally", "err", err)
				return fmt.Errorf("signer missing: %w", err)
			}

			borcfg.Authorize(eb, func(_ libcommon.Address, mimeType string, message []byte) ([]byte, error) {
				return crypto.Sign(crypto.Keccak256(message), miner.MiningConfig.SigKey)
			})

			if !s.config.WithoutHeimdall {
				err := stagedsync.FetchSpanZeroForMiningIfNeeded(
					ctx,
					s.chainDB,
					s.blockReader,
					borcfg.HeimdallClient,
					logger,
				)
				if err != nil {
					return err
				}
			}
		} else {
			// for the bor dev network without heimdall we need the authorizer to be set otherwise there is no
			// validator defined in the bor validator set and non mining nodes will reject all blocks
			// this assumes in this mode we're only running a single validator

			if s.chainConfig.ChainName == networkname.BorDevnetChainName && s.config.WithoutHeimdall {
				borcfg.Authorize(eb, func(addr libcommon.Address, _ string, _ []byte) ([]byte, error) {
					return nil, &valset.UnauthorizedSignerError{Number: 0, Signer: addr.Bytes()}
				})
			}

			return nil
		}
	}

	var clq *clique.Clique
	if c, ok := s.engine.(*clique.Clique); ok {
		clq = c
	} else if cl, ok := s.engine.(*merge.Merge); ok {
		if c, ok := cl.InnerEngine().(*clique.Clique); ok {
			clq = c
		}
	}
	if clq != nil {
		if miner.MiningConfig.SigKey == nil {
			s.logger.Error("Etherbase account unavailable locally", "err", err)
			return fmt.Errorf("signer missing: %w", err)
		}

		clq.Authorize(eb, func(_ libcommon.Address, mimeType string, message []byte) ([]byte, error) {
			return crypto.Sign(crypto.Keccak256(message), miner.MiningConfig.SigKey)
		})
	}

	streamCtx, streamCancel := context.WithCancel(ctx)
	stream, err := stateDiffClient.StateChanges(streamCtx, &remote.StateChangeRequest{WithStorage: false, WithTransactions: true}, grpc.WaitForReady(true))

	if err != nil {
		streamCancel()
		return err
	}

	stateChangeCh := make(chan *remote.StateChange)

	go func() {
		for req, err := stream.Recv(); ; req, err = stream.Recv() {
			if err == nil {
				for _, change := range req.ChangeBatch {
					stateChangeCh <- change
				}
			}
		}
	}()

	go func() {
		defer debug.LogPanic()
		defer close(s.waitForMiningStop)
		defer streamCancel()

		mineEvery := time.NewTicker(miner.MiningConfig.Recommit)
		defer mineEvery.Stop()

		s.logger.Info("Starting to mine", "etherbase", eb)

		var working bool
		var waiting atomic.Bool

		hasWork := true // Start mining immediately
		errc := make(chan error, 1)

		workCtx, workCancel := context.WithCancel(ctx)
		defer workCancel()

		for {
			// Only reset if some work was done previously as we'd like to rely
			// on the `miner.recommit` as backup.
			if hasWork {
				mineEvery.Reset(miner.MiningConfig.Recommit)
			}

			// Only check for case if you're already mining (i.e. working = true) and
			// waiting for error or you don't have any work yet (i.e. hasWork = false).
			if working || !hasWork {
				select {
				case stateChanges := <-stateChangeCh:
					block := stateChanges.BlockHeight
					s.logger.Debug("Start mining based on previous block", "block", block)
					// TODO - can do mining clean up here as we have previous
					// block info in the state channel
					hasWork = true

				case <-s.notifyMiningAboutNewTxs:
					// Skip mining based on new tx notif for bor consensus
					hasWork = s.chainConfig.Bor == nil
					if hasWork {
						s.logger.Debug("Start mining based on txpool notif")
					}
				case <-mineEvery.C:
					if !(working || waiting.Load()) {
						s.logger.Debug("Start mining based on miner.recommit", "duration", miner.MiningConfig.Recommit)
					}
					hasWork = !(working || waiting.Load())
				case err := <-errc:
					working = false
					hasWork = false
					if errors.Is(err, libcommon.ErrStopped) {
						return
					}
					if err != nil {
						s.logger.Warn("mining", "err", err)
					}
				case <-quitCh:
					return
				}
			}

			if !working && hasWork {
				working = true
				hasWork = false
				mineEvery.Reset(miner.MiningConfig.Recommit)
				go func() {
					err := stages2.MiningStep(ctx, db, mining, tmpDir, logger)

					waiting.Store(true)
					defer waiting.Store(false)

					errc <- err

					if err != nil {
						return
					}

					for {
						select {
						case block := <-miner.MiningResultCh:
							if block != nil {
								s.logger.Debug("Mined block", "block", block.Number())
								s.minedBlocks <- block
							}
							return
						case <-workCtx.Done():
							errc <- workCtx.Err()
							return
						}
					}
				}()
			}
		}
	}()

	return nil
}

func (s *Ethereum) IsMining() bool { return s.config.Miner.Enabled }

func (s *Ethereum) ChainKV() kv.RwDB            { return s.chainDB }
func (s *Ethereum) NetVersion() (uint64, error) { return s.networkID, nil }
func (s *Ethereum) NetPeerCount() (uint64, error) {
	var sentryPc uint64 = 0

	s.logger.Trace("sentry", "peer count", sentryPc)
	for _, sc := range s.sentriesClient.Sentries() {
		ctx := context.Background()
		reply, err := sc.PeerCount(ctx, &protosentry.PeerCountRequest{})
		if err != nil {
			s.logger.Warn("sentry", "err", err)
			return 0, nil
		}
		sentryPc += reply.Count
	}

	return sentryPc, nil
}

func (s *Ethereum) NodesInfo(limit int) (*remote.NodesInfoReply, error) {
	if limit == 0 || limit > len(s.sentriesClient.Sentries()) {
		limit = len(s.sentriesClient.Sentries())
	}

	nodes := make([]*prototypes.NodeInfoReply, 0, limit)
	for i := 0; i < limit; i++ {
		sc := s.sentriesClient.Sentries()[i]

		nodeInfo, err := sc.NodeInfo(context.Background(), nil)
		if err != nil {
			s.logger.Error("sentry nodeInfo", "err", err)
			continue
		}

		nodes = append(nodes, nodeInfo)
	}

	nodesInfo := &remote.NodesInfoReply{NodesInfo: nodes}
	slices.SortFunc(nodesInfo.NodesInfo, remote.NodeInfoReplyCmp)

	return nodesInfo, nil
}

// sets up blockReader and client downloader
func (s *Ethereum) setUpSnapDownloader(ctx context.Context, downloaderCfg *downloadercfg.Cfg) error {
	var err error
	if s.config.Snapshot.NoDownloader {
		return nil
	}
	if s.config.Snapshot.DownloaderAddr != "" {
		// connect to external Downloader
		s.downloaderClient, err = downloadergrpc.NewClient(ctx, s.config.Snapshot.DownloaderAddr)
	} else {
		// start embedded Downloader
		if uploadFs := s.config.Sync.UploadLocation; len(uploadFs) > 0 {
			downloaderCfg.AddTorrentsFromDisk = false
		}

		discover := true
		s.downloader, err = downloader.New(ctx, downloaderCfg, s.logger, log.LvlDebug, discover)
		if err != nil {
			return err
		}
		s.downloader.MainLoopInBackground(true)
		bittorrentServer, err := downloader.NewGrpcServer(s.downloader)
		if err != nil {
			return fmt.Errorf("new server: %w", err)
		}

		s.downloaderClient = direct.NewDownloaderClient(bittorrentServer)
	}
	s.agg.OnFreeze(func(frozenFileNames []string) {
		events := s.notifications.Events
		events.OnNewSnapshot()
		if s.downloaderClient != nil {
			req := &protodownloader.AddRequest{Items: make([]*protodownloader.AddItem, 0, len(frozenFileNames))}
			for _, fName := range frozenFileNames {
				req.Items = append(req.Items, &protodownloader.AddItem{
					Path: filepath.Join("history", fName),
				})
			}
			if _, err := s.downloaderClient.Add(ctx, req); err != nil {
				s.logger.Warn("[snapshots] notify downloader", "err", err)
			}
		}
	})
	return err
}

func setUpBlockReader(ctx context.Context, db kv.RwDB, dirs datadir.Dirs, snConfig *ethconfig.Config, histV3 bool, isBor bool, logger log.Logger) (services.FullBlockReader, *blockio.BlockWriter, *freezeblocks.RoSnapshots, *freezeblocks.BorRoSnapshots, *libstate.AggregatorV3, error) {
	var minFrozenBlock uint64

	if frozenLimit := snConfig.Sync.FrozenBlockLimit; frozenLimit != 0 {
		if maxSeedable := snapcfg.MaxSeedableSegment(snConfig.Genesis.Config.ChainName, dirs.Snap); maxSeedable > frozenLimit {
			minFrozenBlock = maxSeedable - frozenLimit
		}
	}

	allSnapshots := freezeblocks.NewRoSnapshots(snConfig.Snapshot, dirs.Snap, minFrozenBlock, logger)

	var allBorSnapshots *freezeblocks.BorRoSnapshots
	if isBor {
		allBorSnapshots = freezeblocks.NewBorRoSnapshots(snConfig.Snapshot, dirs.Snap, minFrozenBlock, logger)
	}

	var err error
	if snConfig.Snapshot.NoDownloader {
		allSnapshots.ReopenFolder()
		if isBor {
			allBorSnapshots.ReopenFolder()
		}
	} else {
		allSnapshots.OptimisticalyReopenWithDB(db)
		if isBor {
			allBorSnapshots.OptimisticalyReopenWithDB(db)
		}
	}
	blockReader := freezeblocks.NewBlockReader(allSnapshots, allBorSnapshots)
	blockWriter := blockio.NewBlockWriter(histV3)

	agg, err := libstate.NewAggregatorV3(ctx, dirs.SnapHistory, dirs.Tmp, ethconfig.HistoryV3AggregationStep, db, logger)
	if err != nil {
		return nil, nil, nil, nil, nil, err
	}
	if err = agg.OpenFolder(); err != nil {
		return nil, nil, nil, nil, nil, err
	}
	return blockReader, blockWriter, allSnapshots, allBorSnapshots, agg, nil
}

func (s *Ethereum) Peers(ctx context.Context) (*remote.PeersReply, error) {
	var reply remote.PeersReply
	for _, sentryClient := range s.sentriesClient.Sentries() {
		peers, err := sentryClient.Peers(ctx, &emptypb.Empty{})
		if err != nil {
			return nil, fmt.Errorf("ethereum backend MultiClient.Peers error: %w", err)
		}
		reply.Peers = append(reply.Peers, peers.Peers...)
	}

	return &reply, nil
}

func (s *Ethereum) AddPeer(ctx context.Context, req *remote.AddPeerRequest) (*remote.AddPeerReply, error) {
	for _, sentryClient := range s.sentriesClient.Sentries() {
		_, err := sentryClient.AddPeer(ctx, &protosentry.AddPeerRequest{Url: req.Url})
		if err != nil {
			return nil, fmt.Errorf("ethereum backend MultiClient.AddPeers error: %w", err)
		}
	}
	return &remote.AddPeerReply{Success: true}, nil
}

// Protocols returns all the currently configured
// network protocols to start.
func (s *Ethereum) Protocols() []p2p.Protocol {
	protocols := make([]p2p.Protocol, 0, len(s.sentryServers))
	for i := range s.sentryServers {
		protocols = append(protocols, s.sentryServers[i].Protocols...)
	}
	return protocols
}

// Start implements node.Lifecycle, starting all internal goroutines needed by the
// Ethereum protocol implementation.
func (s *Ethereum) Start() error {
	s.sentriesClient.StartStreamLoops(s.sentryCtx)
	time.Sleep(10 * time.Millisecond) // just to reduce logs order confusion

	hook := stages2.NewHook(s.sentryCtx, s.chainDB, s.notifications, s.stagedSync, s.blockReader, s.chainConfig, s.logger, s.sentriesClient.SetStatus)

	currentTDProvider := func() *big.Int {
		currentTD, err := readCurrentTotalDifficulty(s.sentryCtx, s.chainDB, s.blockReader)
		if err != nil {
			panic(err)
		}
		return currentTD
	}

	if params.IsChainPoS(s.chainConfig, currentTDProvider) {
		s.waitForStageLoopStop = nil // TODO: Ethereum.Stop should wait for execution_server shutdown
		go s.eth1ExecutionServer.Start(s.sentryCtx)
	} else if s.config.PolygonSync {
		go func() {
			ctx := s.sentryCtx
			err := s.polygonSyncService.Run(ctx)
			if err == nil || errors.Is(err, context.Canceled) {
				return
			}

			s.logger.Error("polygon sync crashed - stopping node", "err", err)
			err = s.stopNode()
			if err != nil {
				s.logger.Error("could not stop node", "err", err)
			}
		}()
	} else {
		go stages2.StageLoop(s.sentryCtx, s.chainDB, s.stagedSync, s.sentriesClient.Hd, s.waitForStageLoopStop, s.config.Sync.LoopThrottle, s.logger, s.blockReader, hook, s.config.ForcePartialCommit)
	}

	if s.chainConfig.Bor != nil {
		s.engine.(*bor.Bor).Start(s.chainDB)
	}

	// if s.silkwormRPCDaemonService != nil {
	// 	if err := s.silkwormRPCDaemonService.Start(); err != nil {
	// 		s.logger.Error("silkworm.StartRpcDaemon error", "err", err)
	// 	}
	// }
	// if s.silkwormSentryService != nil {
	// 	if err := s.silkwormSentryService.Start(); err != nil {
	// 		s.logger.Error("silkworm.SentryStart error", "err", err)
	// 	}
	// }

	return nil
}

// Stop implements node.Service, terminating all internal goroutines used by the
// Ethereum protocol.
func (s *Ethereum) Stop() error {
	// Stop all the peer-related stuff first.
	s.sentryCancel()
	if s.unsubscribeEthstat != nil {
		s.unsubscribeEthstat()
	}
	if s.downloader != nil {
		s.downloader.Close()
	}
	if s.privateAPI != nil {
		shutdownDone := make(chan bool)
		go func() {
			defer close(shutdownDone)
			s.privateAPI.GracefulStop()
		}()
		select {
		case <-time.After(1 * time.Second): // shutdown deadline
			s.privateAPI.Stop()
		case <-shutdownDone:
		}
	}
	libcommon.SafeClose(s.sentriesClient.Hd.QuitPoWMining)
	_ = s.engine.Close()
	if s.waitForStageLoopStop != nil {
		<-s.waitForStageLoopStop
	}
	if s.config.Miner.Enabled {
		<-s.waitForMiningStop
	}
	for _, sentryServer := range s.sentryServers {
		sentryServer.Close()
	}
	if s.txPool2DB != nil {
		s.txPool2DB.Close()
	}
	if s.agg != nil {
		s.agg.Close()
	}
	s.chainDB.Close()

	if s.silkwormRPCDaemonService != nil {
		if err := s.silkwormRPCDaemonService.Stop(); err != nil {
			s.logger.Error("silkworm.StopRpcDaemon error", "err", err)
		}
	}
	if s.silkwormSentryService != nil {
		if err := s.silkwormSentryService.Stop(); err != nil {
			s.logger.Error("silkworm.SentryStop error", "err", err)
		}
	}
	if s.silkworm != nil {
		if err := s.silkworm.Close(); err != nil {
			s.logger.Error("silkworm.Close error", "err", err)
		}
	}

	return nil
}

func (s *Ethereum) ChainDB() kv.RwDB {
	return s.chainDB
}

func (s *Ethereum) ChainConfig() *chain.Config {
	return s.chainConfig
}

func (s *Ethereum) StagedSync() *stagedsync.Sync {
	return s.stagedSync
}

func (s *Ethereum) Notifications() *shards.Notifications {
	return s.notifications
}

func (s *Ethereum) SentryCtx() context.Context {
	return s.sentryCtx
}

func (s *Ethereum) SentryControlServer() *sentry_multi_client.MultiClient {
	return s.sentriesClient
}
func (s *Ethereum) BlockIO() (services.FullBlockReader, *blockio.BlockWriter) {
	return s.blockReader, s.blockWriter
}

func (s *Ethereum) TxpoolServer() txpoolproto.TxpoolServer {
	return s.txPool2GrpcServer
}

func (s *Ethereum) ExecutionModule() *eth1.EthereumExecutionModule {
	return s.eth1ExecutionServer
}

// RemoveContents is like os.RemoveAll, but preserve dir itself
func RemoveContents(dir string) error {
	d, err := os.Open(dir)
	if err != nil {
		if errors.Is(err, fs.ErrNotExist) {
			// ignore due to windows
			_ = os.MkdirAll(dir, 0o755)
			return nil
		}
		return err
	}
	defer d.Close()
	names, err := d.Readdirnames(-1)
	if err != nil {
		return err
	}
	for _, name := range names {
		err = os.RemoveAll(filepath.Join(dir, name))
		if err != nil {
			return err
		}
	}
	return nil
}

func checkPortIsFree(addr string) (free bool) {
	c, err := net.DialTimeout("tcp", addr, 200*time.Millisecond)
	if err != nil {
		return true
	}
	c.Close()
	return false
}

func readCurrentTotalDifficulty(ctx context.Context, db kv.RwDB, blockReader services.FullBlockReader) (*big.Int, error) {
	var currentTD *big.Int
	err := db.View(ctx, func(tx kv.Tx) error {
		h, err := blockReader.CurrentBlock(tx)
		if err != nil {
			return err
		}
		if h == nil {
			currentTD = nil
			return nil
		}

		currentTD, err = rawdb.ReadTd(tx, h.Hash(), h.NumberU64())
		return err
	})
	return currentTD, err
}

func (s *Ethereum) Sentinel() rpcsentinel.SentinelClient {
	return s.sentinel
}

func (s *Ethereum) DataDir() string {
	return s.config.Dirs.DataDir
}<|MERGE_RESOLUTION|>--- conflicted
+++ resolved
@@ -93,7 +93,6 @@
 	"github.com/ledgerwatch/erigon/eth/stagedsync/stages"
 	"github.com/ledgerwatch/erigon/ethdb/privateapi"
 	"github.com/ledgerwatch/erigon/ethdb/prune"
-	"github.com/ledgerwatch/erigon/ethstats"
 	"github.com/ledgerwatch/erigon/node"
 	"github.com/ledgerwatch/erigon/p2p"
 	"github.com/ledgerwatch/erigon/p2p/enode"
@@ -1204,16 +1203,10 @@
 		return err
 	}
 
-	//eth.APIBackend.gpo = gasprice.NewOracle(eth.APIBackend, gpoParams)
-	if config.Ethstats != "" {
-		var headCh chan [][]byte
-		headCh, s.unsubscribeEthstat = s.notifications.Events.AddHeaderSubscription()
-		if err := ethstats.New(stack, s.sentryServers, chainKv, s.blockReader, s.engine, config.Ethstats, s.networkID, ctx.Done(), headCh, txPoolRpcClient); err != nil {
-			return err
-		}
-	}
-
-	s.apiList = jsonrpc.APIList(chainKv, ethRpcClient, txPoolRpcClient, miningRpcClient, ff, stateCache, blockReader, s.agg, &httpRpcCfg, s.engine, ethconfig.DefaultZkConfig, nil, s.logger)
+	// apiList := jsonrpc.APIList(chainKv, borDb, ethRpcClient, txPoolRpcClient, miningRpcClient, ff, stateCache, blockReader, backend.agg, httpRpcCfg, backend.engine, config, backend.l1Syncer)
+	// authApiList := jsonrpc.AuthAPIList(chainKv, ethRpcClient, txPoolRpcClient, miningRpcClient, ff, stateCache, blockReader, backend.agg, httpRpcCfg, backend.engine, config)
+
+	s.apiList = jsonrpc.APIList(chainKv, ethRpcClient, txPoolRpcClient, miningRpcClient, ff, stateCache, blockReader, s.agg, &httpRpcCfg, s.engine, &ethconfig.Defaults, nil, s.logger)
 
 	if config.SilkwormRpcDaemon && httpRpcCfg.Enabled {
 		silkwormRPCDaemonService := silkworm.NewRpcDaemonService(s.silkworm, chainKv)
@@ -1229,17 +1222,6 @@
 	if chainConfig.Bor == nil {
 		go s.engineBackendRPC.Start(ctx, &httpRpcCfg, s.chainDB, s.blockReader, ff, stateCache, s.agg, s.engine, ethRpcClient, txPoolRpcClient, miningRpcClient)
 	}
-<<<<<<< HEAD
-=======
-	apiList := commands.APIList(chainKv, borDb, ethRpcClient, txPoolRpcClient, miningRpcClient, ff, stateCache, blockReader, backend.agg, httpRpcCfg, backend.engine, config, backend.l1Syncer)
-	authApiList := commands.AuthAPIList(chainKv, ethRpcClient, txPoolRpcClient, miningRpcClient, ff, stateCache, blockReader, backend.agg, httpRpcCfg, backend.engine, config)
-	go func() {
-		if err := cli.StartRpcServer(ctx, httpRpcCfg, apiList, authApiList); err != nil {
-			log.Error(err.Error())
-			return
-		}
-	}()
->>>>>>> f0a5af47
 
 	go func() {
 		if err := cli.StartDataStream(s.dataStream); err != nil {
