package stagedsync

import (
	"context"
	"encoding/binary"
	"errors"
	"fmt"
	"os"
	"runtime"
	"time"

	"github.com/c2h5oh/datasize"
	"github.com/ledgerwatch/erigon-lib/config3"
	"github.com/ledgerwatch/log/v3"
	"golang.org/x/sync/errgroup"

	"github.com/ledgerwatch/erigon-lib/chain"
	"github.com/ledgerwatch/erigon-lib/common"
	"github.com/ledgerwatch/erigon-lib/common/cmp"
	"github.com/ledgerwatch/erigon-lib/common/datadir"
	"github.com/ledgerwatch/erigon-lib/common/dbg"
	"github.com/ledgerwatch/erigon-lib/common/hexutility"
	"github.com/ledgerwatch/erigon-lib/common/length"
	"github.com/ledgerwatch/erigon-lib/common/metrics"
	"github.com/ledgerwatch/erigon-lib/diagnostics"
	"github.com/ledgerwatch/erigon-lib/etl"
	"github.com/ledgerwatch/erigon-lib/kv"
	"github.com/ledgerwatch/erigon-lib/kv/dbutils"
	"github.com/ledgerwatch/erigon-lib/kv/membatch"
	"github.com/ledgerwatch/erigon-lib/kv/membatchwithdb"
	"github.com/ledgerwatch/erigon-lib/kv/rawdbv3"
	"github.com/ledgerwatch/erigon-lib/kv/temporal/historyv2"
	libstate "github.com/ledgerwatch/erigon-lib/state"
	"github.com/ledgerwatch/erigon-lib/wrap"
	"github.com/ledgerwatch/erigon/common/changeset"
	"github.com/ledgerwatch/erigon/common/math"
	"github.com/ledgerwatch/erigon/consensus"
	"github.com/ledgerwatch/erigon/core"
	"github.com/ledgerwatch/erigon/core/rawdb"
	"github.com/ledgerwatch/erigon/core/state"
	"github.com/ledgerwatch/erigon/core/types"
	"github.com/ledgerwatch/erigon/core/types/accounts"
	"github.com/ledgerwatch/erigon/core/vm"
	"github.com/ledgerwatch/erigon/eth/calltracer"
	"github.com/ledgerwatch/erigon/eth/ethconfig"
	"github.com/ledgerwatch/erigon/eth/ethconfig/estimate"
	"github.com/ledgerwatch/erigon/eth/stagedsync/stages"
	tracelogger "github.com/ledgerwatch/erigon/eth/tracers/logger"
	"github.com/ledgerwatch/erigon/ethdb/prune"
	"github.com/ledgerwatch/erigon/turbo/services"
	"github.com/ledgerwatch/erigon/turbo/shards"
	"github.com/ledgerwatch/erigon/turbo/silkworm"
	"github.com/ledgerwatch/erigon/zk/erigon_db"
	"github.com/ledgerwatch/erigon/zk/hermez_db"
)

const (
	logInterval = 30 * time.Second

	// stateStreamLimit - don't accumulate state changes if jump is bigger than this amount of blocks
	stateStreamLimit uint64 = 1_000
)

type HasChangeSetWriter interface {
	ChangeSetWriter() *state.ChangeSetWriter
}

type ChangeSetHook func(blockNum uint64, wr *state.ChangeSetWriter)

type headerDownloader interface {
	ReportBadHeaderPoS(badHeader, lastValidAncestor common.Hash)
}

type HermezDb interface {
	GetBlockGlobalExitRoot(l2BlockNo uint64) (common.Hash, error)
}

type ExecuteBlockCfg struct {
	db            kv.RwDB
	batchSize     datasize.ByteSize
	prune         prune.Mode
	changeSetHook ChangeSetHook
	chainConfig   *chain.Config
	engine        consensus.Engine
	vmConfig      *vm.Config
	badBlockHalt  bool
	stateStream   bool
	accumulator   *shards.Accumulator
	blockReader   services.FullBlockReader
	hd            headerDownloader
	// last valid number of the stage

	dirs      datadir.Dirs
	historyV3 bool
	syncCfg   ethconfig.Sync
	genesis   *types.Genesis
<<<<<<< HEAD
	agg       *libstate.AggregatorV3
	zk        *ethconfig.Zk
=======
	agg       *libstate.Aggregator
>>>>>>> b29d1377

	silkworm *silkworm.Silkworm
}

func StageExecuteBlocksCfg(
	db kv.RwDB,
	pm prune.Mode,
	batchSize datasize.ByteSize,
	changeSetHook ChangeSetHook,
	chainConfig *chain.Config,
	engine consensus.Engine,
	vmConfig *vm.Config,
	accumulator *shards.Accumulator,
	stateStream bool,
	badBlockHalt bool,

	historyV3 bool,
	dirs datadir.Dirs,
	blockReader services.FullBlockReader,
	hd headerDownloader,
	genesis *types.Genesis,
	syncCfg ethconfig.Sync,
<<<<<<< HEAD
	agg *libstate.AggregatorV3,
	zk *ethconfig.Zk,
=======
	agg *libstate.Aggregator,
>>>>>>> b29d1377
	silkworm *silkworm.Silkworm,
) ExecuteBlockCfg {
	return ExecuteBlockCfg{
		db:            db,
		prune:         pm,
		batchSize:     batchSize,
		changeSetHook: changeSetHook,
		chainConfig:   chainConfig,
		engine:        engine,
		vmConfig:      vmConfig,
		dirs:          dirs,
		accumulator:   accumulator,
		stateStream:   stateStream,
		badBlockHalt:  badBlockHalt,
		blockReader:   blockReader,
		hd:            hd,
		genesis:       genesis,
		historyV3:     historyV3,
		syncCfg:       syncCfg,
		agg:           agg,
		zk:            zk,
		silkworm:      silkworm,
	}
}

func executeBlock(
	block *types.Block,
	header *types.Header,
	tx kv.RwTx,
	batch kv.StatelessRwTx,
	cfg ExecuteBlockCfg,
	vmConfig vm.Config, // emit copy, because will modify it
	writeChangesets bool,
	writeReceipts bool,
	writeCallTraces bool,
	stateStream bool,
	roHermezDb state.ReadOnlyHermezDb,
	logger log.Logger,
) error {
	blockNum := block.NumberU64()
	stateReader, stateWriter, err := newStateReaderWriter(batch, tx, block, writeChangesets, cfg.accumulator, cfg.blockReader, stateStream)
	if err != nil {
		return err
	}

	// where the magic happens
	getHeader := func(hash common.Hash, number uint64) *types.Header {
		h, _ := cfg.blockReader.Header(context.Background(), tx, hash, number)
		return h
	}

	getTracer := func(txIndex int, txHash common.Hash) (vm.EVMLogger, error) {
		return tracelogger.NewStructLogger(&tracelogger.LogConfig{}), nil
	}

	callTracer := calltracer.NewCallTracer()
	vmConfig.Debug = true
	vmConfig.Tracer = callTracer

	var receipts types.Receipts
	var stateSyncReceipt *types.Receipt
	var execRs *core.EphemeralExecResult
	getHashFn := core.GetHashFn(block.Header(), getHeader)

	execRs, err = core.ExecuteBlockEphemerally(cfg.chainConfig, &vmConfig, getHashFn, cfg.engine, block, stateReader, stateWriter, NewChainReaderImpl(cfg.chainConfig, tx, cfg.blockReader, logger), getTracer, tx, roHermezDb, logger)
	if err != nil {
		return fmt.Errorf("%w: %v", consensus.ErrInvalidBlock, err)
	}
	receipts = execRs.Receipts
	stateSyncReceipt = execRs.StateSyncReceipt

	// [zkevm] - add in the state root to the receipts.  As we only have one tx per block
	// for now just add the header root to the receipt
	for _, r := range receipts {
		r.PostState = header.Root.Bytes()
	}

	header.GasUsed = uint64(execRs.GasUsed)
	header.ReceiptHash = types.DeriveSha(receipts)
	header.Bloom = execRs.Bloom

	if writeReceipts || gatherNoPruneReceipts(&receipts, cfg.chainConfig) {
		if err = rawdb.AppendReceipts(tx, blockNum, receipts); err != nil {
			return err
		}

		if stateSyncReceipt != nil && stateSyncReceipt.Status == types.ReceiptStatusSuccessful {
			if err := rawdb.WriteBorReceipt(tx, block.NumberU64(), stateSyncReceipt); err != nil {
				return err
			}
		}
	}

	if cfg.changeSetHook != nil {
		if hasChangeSet, ok := stateWriter.(HasChangeSetWriter); ok {
			cfg.changeSetHook(blockNum, hasChangeSet.ChangeSetWriter())
		}
	}
	if writeCallTraces {
		return callTracer.WriteToDb(tx, block, *cfg.vmConfig)
	}
	return nil
}

// Filters out and keeps receipts of contracts that may be needed by CL, such as deposit contrac,
// The list of contracts to filter is config-specified
func gatherNoPruneReceipts(receipts *types.Receipts, chainCfg *chain.Config) bool {
	cr := types.Receipts{}
	for _, r := range *receipts {
		toStore := false
		if chainCfg.NoPruneContracts != nil && chainCfg.NoPruneContracts[r.ContractAddress] {
			toStore = true
		} else {
			for _, l := range r.Logs {
				if chainCfg.NoPruneContracts != nil && chainCfg.NoPruneContracts[l.Address] {
					toStore = true
					break
				}
			}
		}

		if toStore {
			cr = append(cr, r)
		}
	}
	receipts = &cr
	return receipts.Len() > 0
}

func newStateReaderWriter(
	batch kv.StatelessRwTx,
	tx kv.RwTx,
	block *types.Block,
	writeChangesets bool,
	accumulator *shards.Accumulator,
	br services.FullBlockReader,
	stateStream bool,
) (state.StateReader, state.WriterWithChangeSets, error) {
	var stateReader state.StateReader
	var stateWriter state.WriterWithChangeSets

	stateReader = state.NewPlainStateReader(batch)

	if stateStream {
		txs, err := br.RawTransactions(context.Background(), tx, block.NumberU64(), block.NumberU64())
		if err != nil {
			return nil, nil, err
		}
		accumulator.StartChange(block.NumberU64(), block.Hash(), txs, false)
	} else {
		accumulator = nil
	}
	if writeChangesets {
		stateWriter = state.NewPlainStateWriter(batch, tx, block.NumberU64()).SetAccumulator(accumulator)
	} else {
		stateWriter = state.NewPlainStateWriterNoHistory(batch).SetAccumulator(accumulator)
	}

	return stateReader, stateWriter, nil
}

// ================ Erigon3 ================

func ExecBlockV3(s *StageState, u Unwinder, txc wrap.TxContainer, toBlock uint64, ctx context.Context, cfg ExecuteBlockCfg, initialCycle bool, logger log.Logger) (err error) {
	workersCount := cfg.syncCfg.ExecWorkerCount
	//workersCount := 2
	if !initialCycle {
		workersCount = 1
	}
	cfg.agg.SetWorkers(estimate.CompressSnapshot.WorkersQuarter())

	if initialCycle {
		reconstituteToBlock, found, err := reconstituteBlock(cfg.agg, cfg.db, txc.Tx)
		if err != nil {
			return err
		}

		if found && reconstituteToBlock > s.BlockNumber+1 {
			reconWorkers := cfg.syncCfg.ReconWorkerCount
			if err := ReconstituteState(ctx, s, cfg.dirs, reconWorkers, cfg.batchSize, cfg.db, cfg.blockReader, log.New(), cfg.agg, cfg.engine, cfg.chainConfig, cfg.genesis); err != nil {
				return err
			}
			if dbg.StopAfterReconst() {
				os.Exit(1)
			}
		}
	}

	prevStageProgress, err := senderStageProgress(txc.Tx, cfg.db)
	if err != nil {
		return err
	}

	logPrefix := s.LogPrefix()
	var to = prevStageProgress
	if toBlock > 0 {
		to = cmp.Min(prevStageProgress, toBlock)
	}
	if to <= s.BlockNumber {
		return nil
	}
	if to > s.BlockNumber+16 {
		logger.Info(fmt.Sprintf("[%s] Blocks execution", logPrefix), "from", s.BlockNumber, "to", to)
	}
	parallel := txc.Tx == nil
	if err := ExecV3(ctx, s, u, workersCount, cfg, txc, parallel, logPrefix,
		to, logger, initialCycle); err != nil {
		return fmt.Errorf("ExecV3: %w", err)
	}
	return nil
}

// reconstituteBlock - First block which is not covered by the history snapshot files
func reconstituteBlock(agg *libstate.Aggregator, db kv.RoDB, tx kv.Tx) (n uint64, ok bool, err error) {
	sendersProgress, err := senderStageProgress(tx, db)
	if err != nil {
		return 0, false, err
	}
	reconToBlock := cmp.Min(sendersProgress, agg.EndTxNumFrozenAndIndexed())
	if tx == nil {
		if err = db.View(context.Background(), func(tx kv.Tx) error {
			ok, n, err = rawdbv3.TxNums.FindBlockNum(tx, reconToBlock)
			return err
		}); err != nil {
			return
		}
	} else {
		ok, n, err = rawdbv3.TxNums.FindBlockNum(tx, reconToBlock)
	}
	return
}

func unwindExec3(u *UnwindState, s *StageState, txc wrap.TxContainer, ctx context.Context, cfg ExecuteBlockCfg, accumulator *shards.Accumulator, logger log.Logger) (err error) {
	cfg.agg.SetLogPrefix(s.LogPrefix())
	rs := state.NewStateV3(cfg.dirs.Tmp, logger)
	// unwind all txs of u.UnwindPoint block. 1 txn in begin/end of block - system txs
	txNum, err := rawdbv3.TxNums.Min(txc.Tx, u.UnwindPoint+1)
	if err != nil {
		return err
	}
	if err := rs.Unwind(ctx, txc.Tx, u.UnwindPoint, txNum, cfg.agg, accumulator); err != nil {
		return fmt.Errorf("StateV3.Unwind: %w", err)
	}
	if err := rs.Flush(ctx, txc.Tx, s.LogPrefix(), time.NewTicker(30*time.Second)); err != nil {
		return fmt.Errorf("StateV3.Flush: %w", err)
	}

	if err := rawdb.TruncateReceipts(txc.Tx, u.UnwindPoint+1); err != nil {
		return fmt.Errorf("truncate receipts: %w", err)
	}
	if err := rawdb.TruncateBorReceipts(txc.Tx, u.UnwindPoint+1); err != nil {
		return fmt.Errorf("truncate bor receipts: %w", err)
	}
	if err := rawdb.DeleteNewerEpochs(txc.Tx, u.UnwindPoint+1); err != nil {
		return fmt.Errorf("delete newer epochs: %w", err)
	}

	return nil
}

func senderStageProgress(tx kv.Tx, db kv.RoDB) (prevStageProgress uint64, err error) {
	if tx != nil {
		prevStageProgress, err = stages.GetStageProgress(tx, stages.Senders)
		if err != nil {
			return prevStageProgress, err
		}
	} else {
		if err = db.View(context.Background(), func(tx kv.Tx) error {
			prevStageProgress, err = stages.GetStageProgress(tx, stages.Senders)
			if err != nil {
				return err
			}
			return nil
		}); err != nil {
			return prevStageProgress, err
		}
	}
	return prevStageProgress, nil
}

// ================ Erigon3 End ================

func SpawnExecuteBlocksStage(s *StageState, u Unwinder, txc wrap.TxContainer, toBlock uint64, ctx context.Context, cfg ExecuteBlockCfg, initialCycle bool, logger log.Logger) (err error) {
	if cfg.historyV3 {
		if err = ExecBlockV3(s, u, txc, toBlock, ctx, cfg, initialCycle, logger); err != nil {
			return err
		}
		return nil
	}

	quit := ctx.Done()
	useExternalTx := txc.Tx != nil
	if !useExternalTx {
		txc.Tx, err = cfg.db.BeginRw(context.Background())
		if err != nil {
			return err
		}
		defer txc.Tx.Rollback()
	}

	prevStageProgress, errStart := stages.GetStageProgress(txc.Tx, stages.Senders)
	if errStart != nil {
		return errStart
	}
	nextStageProgress, err := stages.GetStageProgress(txc.Tx, stages.HashState)
	if err != nil {
		return err
	}
	nextStagesExpectData := nextStageProgress > 0 // Incremental move of next stages depend on fully written ChangeSets, Receipts, CallTraceSet

	logPrefix := s.LogPrefix()
	var to = prevStageProgress

	if toBlock > 0 {
		to = cmp.Min(prevStageProgress, toBlock)
	}

	if cfg.syncCfg.LoopBlockLimit > 0 {
		to = s.BlockNumber + uint64(cfg.syncCfg.LoopBlockLimit)
	}

	if to <= s.BlockNumber {
		return nil
	}

	if to > s.BlockNumber+16 {
		logger.Info(fmt.Sprintf("[%s] Blocks execution", logPrefix), "from", s.BlockNumber, "to", to)
	}

	stateStream := cfg.stateStream && to-s.BlockNumber < stateStreamLimit

	// changes are stored through memory buffer
	logEvery := time.NewTicker(logInterval)
	defer logEvery.Stop()
	stageProgress := s.BlockNumber
	logBlock := stageProgress
	logTx, lastLogTx := uint64(0), uint64(0)
	logTime := time.Now()
	startTime := time.Now()
	var gas uint64             // used for logs
	var currentStateGas uint64 // used for batch commits of state
	// Transform batch_size limit into Ggas
	gasState := uint64(cfg.batchSize) * uint64(datasize.KB) * 2

	var stoppedErr error

	hermezDb := hermez_db.NewHermezDb(txc.Tx)

	// state is stored through ethdb batches
	batch := membatch.NewHashBatch(txc.Tx, quit, cfg.dirs.Tmp, logger)
	// avoids stacking defers within the loop
	defer func() {
		batch.Close()
	}()

	if to > s.BlockNumber+16 {
		log.Info(fmt.Sprintf("[%s] Blocks execution", logPrefix), "from", s.BlockNumber, "to", to)
	}

	initialBlock := stageProgress + 1
	eridb := erigon_db.NewErigonDb(txc.Tx)
	total := to - initialBlock

Loop:
	for blockNum := stageProgress + 1; blockNum <= to; blockNum++ {
		stageProgress = blockNum

		if stoppedErr = common.Stopped(quit); stoppedErr != nil {
			break
		}

		blockHash, err := cfg.blockReader.CanonicalHash(ctx, txc.Tx, blockNum)
		if err != nil {
			return err
		}
		block, _, err := cfg.blockReader.BlockWithSenders(ctx, txc.Tx, blockHash, blockNum)
		if err != nil {
			return err
		}
		if block == nil {
			logger.Error(fmt.Sprintf("[%s] Empty block", logPrefix), "blocknum", blockNum)
			continue
		}

		header, err := cfg.blockReader.Header(ctx, txc.Tx, blockHash, blockNum)
		if err != nil {
			return err
		}
		if header == nil {
			logger.Error(fmt.Sprintf("[%s] Empty block", logPrefix), "blocknum", blockNum)
			break
		}

		lastLogTx += uint64(block.Transactions().Len())

		// Incremental move of next stages depend on fully written ChangeSets, Receipts, CallTraceSet
		writeChangeSets := nextStagesExpectData || blockNum > cfg.prune.History.PruneTo(to)
		writeReceipts := nextStagesExpectData || blockNum > cfg.prune.Receipts.PruneTo(to)
		writeCallTraces := nextStagesExpectData || blockNum > cfg.prune.CallTraces.PruneTo(to)

		metrics.UpdateBlockConsumerPreExecutionDelay(block.Time(), blockNum, logger)

		_, isMemoryMutation := txc.Tx.(*membatchwithdb.MemoryMutation)
		if cfg.silkworm != nil && !isMemoryMutation {
			if useExternalTx {
				blockNum, err = silkworm.ExecuteBlocksEphemeral(cfg.silkworm, txc.Tx, cfg.chainConfig.ChainID, blockNum, to, uint64(cfg.batchSize), writeChangeSets, writeReceipts, writeCallTraces)
			} else {
				// In case of internal tx we close it (no changes, commit not needed): Silkworm will use its own internal tx
				txc.Tx.Rollback()
				txc.Tx = nil

				log.Info("Using Silkworm to commit full range", "fromBlock", s.BlockNumber+1, "toBlock", to)
				blockNum, err = silkworm.ExecuteBlocksPerpetual(cfg.silkworm, cfg.db, cfg.chainConfig.ChainID, blockNum, to, uint64(cfg.batchSize), writeChangeSets, writeReceipts, writeCallTraces)

				var txErr error
				if txc.Tx, txErr = cfg.db.BeginRw(context.Background()); txErr != nil {
					return txErr
				}
				defer txc.Tx.Rollback()

				// Recreate memory batch because underlying tx has changed
				batch.Close()
				batch = membatch.NewHashBatch(txc.Tx, quit, cfg.dirs.Tmp, logger)
			}

			// In case of any error we need to increment to have the failed block number
			if err != nil {
				blockNum++
			}
		} else {
			err = executeBlock(block, header, txc.Tx, batch, cfg, *cfg.vmConfig, writeChangeSets, writeReceipts, writeCallTraces, stateStream, hermezDb, logger)
		}

		if err != nil {
			if errors.Is(err, silkworm.ErrInterrupted) {
				logger.Warn(fmt.Sprintf("[%s] Execution interrupted", logPrefix), "block", blockNum, "err", err)
				// Remount the termination signal
				p, err := os.FindProcess(os.Getpid())
				if err != nil {
					return err
				}
				p.Signal(os.Interrupt)
				return nil
			}
			if !errors.Is(err, context.Canceled) {
				if cfg.silkworm != nil {
					logger.Warn(fmt.Sprintf("[%s] Execution failed", logPrefix), "block", blockNum, "err", err)
				} else {
					logger.Warn(fmt.Sprintf("[%s] Execution failed", logPrefix), "block", blockNum, "hash", blockHash.String(), "err", err)
				}
				if cfg.hd != nil && errors.Is(err, consensus.ErrInvalidBlock) {
					cfg.hd.ReportBadHeaderPoS(blockHash, block.ParentHash() /* lastValidAncestor */)
				}
				if cfg.badBlockHalt {
					return err
				}
			}
			if errors.Is(err, consensus.ErrInvalidBlock) {
				u.UnwindTo(blockNum-1, BadBlock(blockHash, err))
			} else {
				u.UnwindTo(blockNum-1, ExecUnwind)
			}
			break Loop
		}

		metrics.UpdateBlockConsumerPostExecutionDelay(block.Time(), blockNum, logger)

		shouldUpdateProgress := batch.BatchSize() >= int(cfg.batchSize)
		if shouldUpdateProgress {
			log.Info("Committed State", "gas reached", currentStateGas, "gasTarget", gasState)
			currentStateGas = 0
			commitTime := time.Now()
			if err = batch.Flush(ctx, txc.Tx); err != nil {
				return err
			}
			if err = s.Update(txc.Tx, stageProgress); err != nil {
				return err
			}
			if !useExternalTx {
				if err = txc.Tx.Commit(); err != nil {
					return err
				}
				txc.Tx, err = cfg.db.BeginRw(context.Background())
				if err != nil {
					return err
				}
				// TODO: This creates stacked up deferrals
				defer txc.Tx.Rollback()
				eridb = erigon_db.NewErigonDb(txc.Tx)
			}
			logger.Info("Committed State", "gas reached", currentStateGas, "gasTarget", gasState, "block", blockNum, "time", time.Since(commitTime), "committedToDb", !useExternalTx)
			batch = membatch.NewHashBatch(txc.Tx, quit, cfg.dirs.Tmp, log.New())
			hermezDb = hermez_db.NewHermezDb(txc.Tx)
		}

		gasUsed := header.GasUsed
		gas = gas + gasUsed
		currentStateGas = currentStateGas + gasUsed

		// TODO: how can we store this data right first time?  Or mop up old data as we're currently duping storage
		/*
				        ,     \    /      ,
				       / \    )\__/(     / \
				      /   \  (_\  /_)   /   \
				 ____/_____\__\@  @/___/_____\____
				|             |\../|              |
				|              \VV/               |
				|       ZKEVM duping storage      |
				|_________________________________|
				 |    /\ /      \\       \ /\    |
				 |  /   V        ))       V   \  |
				 |/     `       //        '     \|
				 `              V                '

			 we need to write the header back to the db at this point as the gas
			 used wasn't available from the data stream, or receipt hash, or bloom, so we're relying on execution to
			 provide it.  We also need to update the canonical hash, so we can retrieve this newly updated header
			 later.
		*/
		rawdb.WriteHeader(txc.Tx, header)
		// if header.Hash() != blockHash {
		// 	return fmt.Errorf("header hash mismatch: %s != %s", header.Hash().String(), blockHash.String())
		// }
		err = rawdb.WriteCanonicalHash(txc.Tx, header.Hash(), blockNum)
		if err != nil {
			return fmt.Errorf("failed to write header: %v", err)
		}

		err = eridb.WriteBody(header.Number, header.Hash(), block.Transactions())
		if err != nil {
			return fmt.Errorf("failed to write body: %v", err)
		}

		// write the new block lookup entries
		rawdb.WriteTxLookupEntries(txc.Tx, block)

		select {
		default:
		case <-logEvery.C:
			logBlock, logTx, logTime = logProgress(logPrefix, total, initialBlock, logBlock, logTime, blockNum, logTx, lastLogTx, gas, float64(currentStateGas)/float64(gasState), batch, logger, s.BlockNumber, to, startTime)
			gas = 0
			txc.Tx.CollectMetrics()
			stages.SyncMetrics[stages.Execution].SetUint64(blockNum)
		}
	}

	if err = s.Update(txc.Tx, stageProgress); err != nil {
		return err
	}
	if err = batch.Flush(ctx, txc.Tx); err != nil {
		return fmt.Errorf("batch commit: %w", err)
	}

	_, err = rawdb.IncrementStateVersion(txc.Tx)
	if err != nil {
		return fmt.Errorf("writing plain state version: %w", err)
	}

	if !useExternalTx {
		log.Info(fmt.Sprintf("[%s] Commiting DB transaction...", logPrefix), "block", stageProgress)

		if err = txc.Tx.Commit(); err != nil {
			return err
		}
	}

	logger.Info(fmt.Sprintf("[%s] Completed on", logPrefix), "block", stageProgress)
	return stoppedErr
}

func blocksReadAhead(ctx context.Context, cfg *ExecuteBlockCfg, workers int) (chan uint64, context.CancelFunc) {
	const readAheadBlocks = 100
	readAhead := make(chan uint64, readAheadBlocks)
	g, gCtx := errgroup.WithContext(ctx)
	for workerNum := 0; workerNum < workers; workerNum++ {
		g.Go(func() (err error) {
			var bn uint64
			var ok bool
			var tx kv.Tx
			defer func() {
				if tx != nil {
					tx.Rollback()
				}
			}()

			for i := 0; ; i++ {
				select {
				case bn, ok = <-readAhead:
					if !ok {
						return
					}
				case <-gCtx.Done():
					return gCtx.Err()
				}

				if i%100 == 0 {
					if tx != nil {
						tx.Rollback()
					}
					tx, err = cfg.db.BeginRo(ctx)
					if err != nil {
						return err
					}
				}

				if err := blocksReadAheadFunc(gCtx, tx, cfg, bn+readAheadBlocks); err != nil {
					return err
				}
			}
		})
	}
	return readAhead, func() {
		close(readAhead)
		_ = g.Wait()
	}
}
func blocksReadAheadFunc(ctx context.Context, tx kv.Tx, cfg *ExecuteBlockCfg, blockNum uint64) error {
	block, err := cfg.blockReader.BlockByNumber(ctx, tx, blockNum)
	if err != nil {
		return err
	}
	if block == nil {
		return nil
	}
	_, _ = cfg.engine.Author(block.HeaderNoCopy()) // Bor consensus: this calc is heavy and has cache

	senders := block.Body().SendersFromTxs()     //TODO: BlockByNumber can return senders
	stateReader := state.NewPlainStateReader(tx) //TODO: can do on batch! if make batch thread-safe
	for _, sender := range senders {
		a, _ := stateReader.ReadAccountData(sender)
		if a == nil || a.Incarnation == 0 {
			continue
		}
		if code, _ := stateReader.ReadAccountCode(sender, a.Incarnation, a.CodeHash); len(code) > 0 {
			_, _ = code[0], code[len(code)-1]
		}
	}

	for _, txn := range block.Transactions() {
		to := txn.GetTo()
		if to == nil {
			continue
		}
		a, _ := stateReader.ReadAccountData(*to)
		if a == nil || a.Incarnation == 0 {
			continue
		}
		if code, _ := stateReader.ReadAccountCode(*to, a.Incarnation, a.CodeHash); len(code) > 0 {
			_, _ = code[0], code[len(code)-1]
		}
	}
	_, _ = stateReader.ReadAccountData(block.Coinbase())
	_, _ = block, senders
	return nil
}

func logProgress(logPrefix string, total, initialBlock, prevBlock uint64, prevTime time.Time, currentBlock uint64, prevTx, currentTx uint64, gas uint64, gasState float64, batch kv.PendingMutations, logger log.Logger, from uint64, to uint64, startTime time.Time) (uint64, uint64, time.Time) {
	currentTime := time.Now()
	interval := currentTime.Sub(prevTime)
	speed := float64(currentBlock-prevBlock) / (float64(interval) / float64(time.Second))
	speedTx := float64(currentTx-prevTx) / (float64(interval) / float64(time.Second))
	speedMgas := float64(gas) / 1_000_000 / (float64(interval) / float64(time.Second))
	percent := float64(currentBlock-initialBlock) / float64(total) * 100

	var m runtime.MemStats
	dbg.ReadMemStats(&m)
	var logpairs = []interface{}{
		"number", currentBlock,
		"%", percent,
		"blk/s", fmt.Sprintf("%.1f", speed),
		"tx/s", fmt.Sprintf("%.1f", speedTx),
		"Mgas/s", fmt.Sprintf("%.1f", speedMgas),
		"gasState", fmt.Sprintf("%.2f", gasState),
	}

	batchSize := 0

	if batch != nil {
		batchSize = batch.BatchSize()
		logpairs = append(logpairs, "batch", common.ByteCount(uint64(batchSize)))
	}
	logpairs = append(logpairs, "alloc", common.ByteCount(m.Alloc), "sys", common.ByteCount(m.Sys))

	diagnostics.Send(diagnostics.BlockExecutionStatistics{
		From:        from,
		To:          to,
		BlockNumber: currentBlock,
		BlkPerSec:   speed,
		TxPerSec:    speedTx,
		MgasPerSec:  speedMgas,
		GasState:    gasState,
		Batch:       uint64(batchSize),
		Alloc:       m.Alloc,
		Sys:         m.Sys,
		TimeElapsed: time.Since(startTime).Round(time.Second).Seconds(),
	})

	logger.Info(fmt.Sprintf("[%s] Executed blocks", logPrefix), logpairs...)

	return currentBlock, currentTx, currentTime
}

func UnwindExecutionStage(u *UnwindState, s *StageState, txc wrap.TxContainer, ctx context.Context, cfg ExecuteBlockCfg, initialCycle bool, logger log.Logger) (err error) {
	if u.UnwindPoint >= s.BlockNumber {
		return nil
	}
	useExternalTx := txc.Tx != nil
	if !useExternalTx {
		txc.Tx, err = cfg.db.BeginRw(context.Background())
		if err != nil {
			return err
		}
		defer txc.Tx.Rollback()
	}
	logPrefix := u.LogPrefix()
	logger.Info(fmt.Sprintf("[%s] Unwind Execution", logPrefix), "from", s.BlockNumber, "to", u.UnwindPoint)

	if err = unwindExecutionStage(u, s, txc, ctx, cfg, initialCycle, logger); err != nil {
		return err
	}
	if err = u.Done(txc.Tx); err != nil {
		return err
	}

	if !useExternalTx {
		if err = txc.Tx.Commit(); err != nil {
			return err
		}
	}
	return nil
}

func unwindExecutionStage(u *UnwindState, s *StageState, txc wrap.TxContainer, ctx context.Context, cfg ExecuteBlockCfg, initialCycle bool, logger log.Logger) error {
	logPrefix := s.LogPrefix()
	stateBucket := kv.PlainState
	storageKeyLength := length.Addr + length.Incarnation + length.Hash

	var accumulator *shards.Accumulator
	if cfg.stateStream && s.BlockNumber-u.UnwindPoint < stateStreamLimit {
		accumulator = cfg.accumulator

		hash, err := cfg.blockReader.CanonicalHash(ctx, txc.Tx, u.UnwindPoint)
		if err != nil {
			return fmt.Errorf("read canonical hash of unwind point: %w", err)
		}
		txs, err := cfg.blockReader.RawTransactions(ctx, txc.Tx, u.UnwindPoint, s.BlockNumber)
		if err != nil {
			return err
		}
		accumulator.StartChange(u.UnwindPoint, hash, txs, true)
	}

	if cfg.historyV3 {
		return unwindExec3(u, s, txc, ctx, cfg, accumulator, logger)
	}

	changes := etl.NewCollector(logPrefix, cfg.dirs.Tmp, etl.NewOldestEntryBuffer(etl.BufferOptimalSize), logger)
	defer changes.Close()
	errRewind := changeset.RewindData(txc.Tx, s.BlockNumber, u.UnwindPoint, changes, ctx.Done())
	if errRewind != nil {
		return fmt.Errorf("getting rewind data: %w", errRewind)
	}

	if err := changes.Load(txc.Tx, stateBucket, func(k, v []byte, table etl.CurrentTableReader, next etl.LoadNextFunc) error {
		if len(k) == 20 {
			if len(v) > 0 {
				var acc accounts.Account
				if err := acc.DecodeForStorage(v); err != nil {
					return err
				}

				// Fetch the code hash
				recoverCodeHashPlain(&acc, txc.Tx, k)
				var address common.Address
				copy(address[:], k)

				// cleanup contract code bucket
				original, err := state.NewPlainStateReader(txc.Tx).ReadAccountData(address)
				if err != nil {
					return fmt.Errorf("read account for %x: %w", address, err)
				}
				if original != nil {
					// clean up all the code incarnations original incarnation and the new one
					for incarnation := original.Incarnation; incarnation > acc.Incarnation && incarnation > 0; incarnation-- {
						err = txc.Tx.Delete(kv.PlainContractCode, dbutils.PlainGenerateStoragePrefix(address[:], incarnation))
						if err != nil {
							return fmt.Errorf("writeAccountPlain for %x: %w", address, err)
						}
					}
				}

				newV := make([]byte, acc.EncodingLengthForStorage())
				acc.EncodeForStorage(newV)
				if accumulator != nil {
					accumulator.ChangeAccount(address, acc.Incarnation, newV)
				}
				if err := next(k, k, newV); err != nil {
					return err
				}
			} else {
				if accumulator != nil {
					var address common.Address
					copy(address[:], k)
					accumulator.DeleteAccount(address)
				}
				if err := next(k, k, nil); err != nil {
					return err
				}
			}
			return nil
		}
		if accumulator != nil {
			var address common.Address
			var incarnation uint64
			var location common.Hash
			copy(address[:], k[:length.Addr])
			incarnation = binary.BigEndian.Uint64(k[length.Addr:])
			copy(location[:], k[length.Addr+length.Incarnation:])
			logger.Debug(fmt.Sprintf("un ch st: %x, %d, %x, %x\n", address, incarnation, location, common.Copy(v)))
			accumulator.ChangeStorage(address, incarnation, location, common.Copy(v))
		}
		if len(v) > 0 {
			if err := next(k, k[:storageKeyLength], v); err != nil {
				return err
			}
		} else {
			if err := next(k, k[:storageKeyLength], nil); err != nil {
				return err
			}
		}
		return nil

	}, etl.TransformArgs{Quit: ctx.Done()}); err != nil {
		return err
	}

	if err := historyv2.Truncate(txc.Tx, u.UnwindPoint+1); err != nil {
		return err
	}

	if err := rawdb.TruncateReceipts(txc.Tx, u.UnwindPoint+1); err != nil {
		return fmt.Errorf("truncate receipts: %w", err)
	}
	if err := rawdb.TruncateBorReceipts(txc.Tx, u.UnwindPoint+1); err != nil {
		return fmt.Errorf("truncate bor receipts: %w", err)
	}
	if err := rawdb.DeleteNewerEpochs(txc.Tx, u.UnwindPoint+1); err != nil {
		return fmt.Errorf("delete newer epochs: %w", err)
	}

	// Truncate CallTraceSet
	keyStart := hexutility.EncodeTs(u.UnwindPoint + 1)
	c, err := txc.Tx.RwCursorDupSort(kv.CallTraceSet)
	if err != nil {
		return err
	}
	defer c.Close()
	for k, _, err := c.Seek(keyStart); k != nil; k, _, err = c.NextNoDup() {
		if err != nil {
			return err
		}
		if err = txc.Tx.Delete(kv.CallTraceSet, k); err != nil {
			return err
		}
	}

	return nil
}

func recoverCodeHashPlain(acc *accounts.Account, db kv.Tx, key []byte) {
	var address common.Address
	copy(address[:], key)
	if acc.Incarnation > 0 && acc.IsEmptyCodeHash() {
		if codeHash, err2 := db.GetOne(kv.PlainContractCode, dbutils.PlainGenerateStoragePrefix(address[:], acc.Incarnation)); err2 == nil {
			copy(acc.CodeHash[:], codeHash)
		}
	}
}

func PruneExecutionStage(s *PruneState, tx kv.RwTx, cfg ExecuteBlockCfg, ctx context.Context, initialCycle bool) (err error) {
	logPrefix := s.LogPrefix()
	useExternalTx := tx != nil
	if !useExternalTx {
		tx, err = cfg.db.BeginRw(ctx)
		if err != nil {
			return err
		}
		defer tx.Rollback()
	}

	logEvery := time.NewTicker(logInterval)
	defer logEvery.Stop()

	if cfg.historyV3 {
		cfg.agg.SetTx(tx)
		if initialCycle {
			if err = cfg.agg.Prune(ctx, config3.HistoryV3AggregationStep/10); err != nil { // prune part of retired data, before commit
				return err
			}
		} else {
			if err = cfg.agg.PruneWithTiemout(ctx, 1*time.Second); err != nil { // prune part of retired data, before commit
				return err
			}
		}
	} else {
		if cfg.prune.History.Enabled() {
			if err = rawdb.PruneTableDupSort(tx, kv.AccountChangeSet, logPrefix, cfg.prune.History.PruneTo(s.ForwardProgress), logEvery, ctx); err != nil {
				return err
			}
			if err = rawdb.PruneTableDupSort(tx, kv.StorageChangeSet, logPrefix, cfg.prune.History.PruneTo(s.ForwardProgress), logEvery, ctx); err != nil {
				return err
			}
		}

		if cfg.prune.Receipts.Enabled() {
			if err = rawdb.PruneTable(tx, kv.Receipts, cfg.prune.Receipts.PruneTo(s.ForwardProgress), ctx, math.MaxInt32); err != nil {
				return err
			}
			if err = rawdb.PruneTable(tx, kv.BorReceipts, cfg.prune.Receipts.PruneTo(s.ForwardProgress), ctx, math.MaxUint32); err != nil {
				return err
			}
			// EDIT: Don't prune yet, let LogIndex stage take care of it
			// LogIndex.Prune will read everything what not pruned here
			// if err = rawdb.PruneTable(tx, kv.Log, cfg.prune.Receipts.PruneTo(s.ForwardProgress), ctx, math.MaxInt32); err != nil {
			// 	return err
			// }
		}
		if cfg.prune.CallTraces.Enabled() {
			if err = rawdb.PruneTableDupSort(tx, kv.CallTraceSet, logPrefix, cfg.prune.CallTraces.PruneTo(s.ForwardProgress), logEvery, ctx); err != nil {
				return err
			}
		}
	}

	if err = s.Done(tx); err != nil {
		return err
	}
	if !useExternalTx {
		if err = tx.Commit(); err != nil {
			return err
		}
	}
	return nil
}<|MERGE_RESOLUTION|>--- conflicted
+++ resolved
@@ -94,12 +94,8 @@
 	historyV3 bool
 	syncCfg   ethconfig.Sync
 	genesis   *types.Genesis
-<<<<<<< HEAD
-	agg       *libstate.AggregatorV3
+	agg       *libstate.Aggregator
 	zk        *ethconfig.Zk
-=======
-	agg       *libstate.Aggregator
->>>>>>> b29d1377
 
 	silkworm *silkworm.Silkworm
 }
@@ -122,12 +118,8 @@
 	hd headerDownloader,
 	genesis *types.Genesis,
 	syncCfg ethconfig.Sync,
-<<<<<<< HEAD
-	agg *libstate.AggregatorV3,
+	agg *libstate.Aggregator,
 	zk *ethconfig.Zk,
-=======
-	agg *libstate.Aggregator,
->>>>>>> b29d1377
 	silkworm *silkworm.Silkworm,
 ) ExecuteBlockCfg {
 	return ExecuteBlockCfg{
