datadir: /home/erigon/.local/share/erigon
chain: hermez-bali
http: true
private.api.addr: localhost:9092
zkevm.l2-chain-id: 2440
zkevm.l2-sequencer-rpc-url: https://rpc-legacy.internal.zkevm-rpc.com/
zkevm.l2-datastreamer-url: datastream.internal.zkevm-rpc.com:6900
zkevm.l1-chain-id: 11155111
zkevm.l1-rpc-url: https://rpc.sepolia.org

zkevm.address-sequencer: "0x9aeCf44E36f20DC407d1A580630c9a2419912dcB"
zkevm.address-zkevm: "0x89BA0Ed947a88fe43c22Ae305C0713eC8a7Eb361"
zkevm.address-admin: "0x229A5bDBb09d8555f9214F7a6784804999BA4E0D"
zkevm.address-rollup: "0xE2EF6215aDc132Df6913C8DD16487aBF118d1764"
zkevm.address-ger-manager: "0x2968D6d736178f8FE7393CC33C87f29D9C287e78"

zkevm.default-gas-price: 1000000000
zkevm.max-gas-price: 0
zkevm.gas-price-factor: 0.12

zkevm.l1-rollup-id: 1
zkevm.l1-first-block: 4794475
zkevm.rpc-ratelimit: 250
txpool.disable: true
torrent.port: 42070
zkevm.datastream-version: 2

<<<<<<< HEAD
=======
# debug.timers: true # Uncomment to enable timers

externalcl: true
>>>>>>> 859d3735
http.api: [eth, debug, net, trace, web3, erigon, zkevm]
http.addr: 0.0.0.0
http.vhosts: any
http.corsdomain: any
ws: true<|MERGE_RESOLUTION|>--- conflicted
+++ resolved
@@ -25,12 +25,9 @@
 torrent.port: 42070
 zkevm.datastream-version: 2
 
-<<<<<<< HEAD
-=======
 # debug.timers: true # Uncomment to enable timers
 
 externalcl: true
->>>>>>> 859d3735
 http.api: [eth, debug, net, trace, web3, erigon, zkevm]
 http.addr: 0.0.0.0
 http.vhosts: any
