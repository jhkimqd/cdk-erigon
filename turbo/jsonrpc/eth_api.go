package jsonrpc

import (
	"bytes"
	"context"
	"fmt"
	"math/big"
	"sync"
	"sync/atomic"
	"time"

	"github.com/ledgerwatch/erigon-lib/common/hexutil"

	lru "github.com/hashicorp/golang-lru/v2"
	"github.com/holiman/uint256"
	"github.com/ledgerwatch/log/v3"

	"github.com/ledgerwatch/erigon-lib/chain"
	"github.com/ledgerwatch/erigon-lib/common"
	"github.com/ledgerwatch/erigon-lib/common/datadir"
	"github.com/ledgerwatch/erigon-lib/common/hexutility"
	"github.com/ledgerwatch/erigon-lib/gointerfaces/txpool"
	"github.com/ledgerwatch/erigon-lib/kv"
	"github.com/ledgerwatch/erigon-lib/kv/kvcache"
	"github.com/ledgerwatch/erigon-lib/kv/kvcfg"
	libstate "github.com/ledgerwatch/erigon-lib/state"
	types2 "github.com/ledgerwatch/erigon-lib/types"

	"github.com/ledgerwatch/erigon/zk/hermez_db"
	"github.com/ledgerwatch/erigon/zk/utils"

	"github.com/ledgerwatch/erigon/common/math"
	"github.com/ledgerwatch/erigon/consensus"
	"github.com/ledgerwatch/erigon/consensus/misc"
	"github.com/ledgerwatch/erigon/core/rawdb"
	"github.com/ledgerwatch/erigon/core/types"
	"github.com/ledgerwatch/erigon/core/types/accounts"
	"github.com/ledgerwatch/erigon/eth/ethconfig"
	ethFilters "github.com/ledgerwatch/erigon/eth/filters"
	"github.com/ledgerwatch/erigon/ethdb/prune"
	"github.com/ledgerwatch/erigon/rpc"
	ethapi2 "github.com/ledgerwatch/erigon/turbo/adapter/ethapi"
	"github.com/ledgerwatch/erigon/turbo/rpchelper"
	"github.com/ledgerwatch/erigon/turbo/services"
)

// EthAPI is a collection of functions that are exposed in the
type EthAPI interface {
	// Block related (proposed file: ./eth_blocks.go)
	GetBlockByNumber(ctx context.Context, number rpc.BlockNumber, fullTx bool) (map[string]interface{}, error)
	GetBlockByHash(ctx context.Context, hash rpc.BlockNumberOrHash, fullTx bool) (map[string]interface{}, error)
	GetBlockTransactionCountByNumber(ctx context.Context, blockNr rpc.BlockNumber) (*hexutil.Uint, error)
	GetBlockTransactionCountByHash(ctx context.Context, blockHash common.Hash) (*hexutil.Uint, error)

	// Transaction related (see ./eth_txs.go)
	GetTransactionByHash(ctx context.Context, hash common.Hash) (*RPCTransaction, error)
	GetTransactionByBlockHashAndIndex(ctx context.Context, blockHash common.Hash, txIndex hexutil.Uint64) (*RPCTransaction, error)
	GetTransactionByBlockNumberAndIndex(ctx context.Context, blockNr rpc.BlockNumber, txIndex hexutil.Uint) (*RPCTransaction, error)
	GetRawTransactionByBlockNumberAndIndex(ctx context.Context, blockNr rpc.BlockNumber, index hexutil.Uint) (hexutility.Bytes, error)
	GetRawTransactionByBlockHashAndIndex(ctx context.Context, blockHash common.Hash, index hexutil.Uint) (hexutility.Bytes, error)
	GetRawTransactionByHash(ctx context.Context, hash common.Hash) (hexutility.Bytes, error)

	// Receipt related (see ./eth_receipts.go)
	GetTransactionReceipt(ctx context.Context, hash common.Hash) (map[string]interface{}, error)
	GetLogs(ctx context.Context, crit ethFilters.FilterCriteria) (types.Logs, error)
	GetBlockReceipts(ctx context.Context, numberOrHash rpc.BlockNumberOrHash) ([]map[string]interface{}, error)

	// Uncle related (see ./eth_uncles.go)
	GetUncleByBlockNumberAndIndex(ctx context.Context, blockNr rpc.BlockNumber, index hexutil.Uint) (map[string]interface{}, error)
	GetUncleByBlockHashAndIndex(ctx context.Context, hash common.Hash, index hexutil.Uint) (map[string]interface{}, error)
	GetUncleCountByBlockNumber(ctx context.Context, number rpc.BlockNumber) (*hexutil.Uint, error)
	GetUncleCountByBlockHash(ctx context.Context, hash common.Hash) (*hexutil.Uint, error)

	// Filter related (see ./eth_filters.go)
	NewPendingTransactionFilter(_ context.Context) (string, error)
	NewBlockFilter(_ context.Context) (string, error)
	NewFilter(_ context.Context, crit ethFilters.FilterCriteria) (string, error)
	UninstallFilter(_ context.Context, index string) (bool, error)
	GetFilterChanges(_ context.Context, index string) ([]any, error)
	GetFilterLogs(_ context.Context, index string) ([]*types.Log, error)

	// Account related (see ./eth_accounts.go)
	Accounts(ctx context.Context) ([]common.Address, error)
	GetBalance(ctx context.Context, address common.Address, blockNrOrHash rpc.BlockNumberOrHash) (*hexutil.Big, error)
	GetTransactionCount(ctx context.Context, address common.Address, blockNrOrHash *rpc.BlockNumberOrHash) (*hexutil.Uint64, error)
	GetStorageAt(ctx context.Context, address common.Address, index string, blockNrOrHash rpc.BlockNumberOrHash) (string, error)
	GetCode(ctx context.Context, address common.Address, blockNrOrHash rpc.BlockNumberOrHash) (hexutility.Bytes, error)

	// System related (see ./eth_system.go)
	BlockNumber(ctx context.Context) (hexutil.Uint64, error)
	Syncing(ctx context.Context) (interface{}, error)
	ChainId(ctx context.Context) (hexutil.Uint64, error) /* called eth_protocolVersion elsewhere */
	ProtocolVersion(_ context.Context) (hexutil.Uint, error)
	GasPrice(_ context.Context) (*hexutil.Big, error)

	// Sending related (see ./eth_call.go)
	Call(ctx context.Context, args ethapi2.CallArgs, blockNrOrHash rpc.BlockNumberOrHash, overrides *ethapi2.StateOverrides) (hexutility.Bytes, error)
	EstimateGas(ctx context.Context, argsOrNil *ethapi2.CallArgs) (hexutil.Uint64, error)
	SendRawTransaction(ctx context.Context, encodedTx hexutility.Bytes) (common.Hash, error)
	SendTransaction(_ context.Context, txObject interface{}) (common.Hash, error)
	Sign(ctx context.Context, _ common.Address, _ hexutility.Bytes) (hexutility.Bytes, error)
	SignTransaction(_ context.Context, txObject interface{}) (common.Hash, error)
	GetProof(ctx context.Context, address common.Address, storageKeys []common.Hash, blockNr rpc.BlockNumberOrHash) (*accounts.AccProofResult, error)
	CreateAccessList(ctx context.Context, args ethapi2.CallArgs, blockNrOrHash *rpc.BlockNumberOrHash, optimizeGas *bool) (*accessListResult, error)

	// Mining related (see ./eth_mining.go)
	Coinbase(ctx context.Context) (common.Address, error)
	Hashrate(ctx context.Context) (uint64, error)
	Mining(ctx context.Context) (bool, error)
	GetWork(ctx context.Context) ([4]string, error)
	SubmitWork(ctx context.Context, nonce types.BlockNonce, powHash, digest common.Hash) (bool, error)
	SubmitHashrate(ctx context.Context, hashRate hexutil.Uint64, id common.Hash) (bool, error)
}

type BaseAPI struct {
	// all caches are thread-safe
	stateCache    kvcache.Cache
	blocksLRU     *lru.Cache[common.Hash, *types.Block]
	receiptsCache *lru.Cache[common.Hash, []*types.Receipt]

	filters      *rpchelper.Filters
	_chainConfig atomic.Pointer[chain.Config]
	_genesis     atomic.Pointer[types.Block]
	_historyV3   atomic.Pointer[bool]
	_pruneMode   atomic.Pointer[prune.Mode]

	_blockReader services.FullBlockReader
	_txnReader   services.TxnReader
	_agg         *libstate.Aggregator
	_engine      consensus.EngineReader

	evmCallTimeout time.Duration
	dirs           datadir.Dirs
	l2RpcUrl       string
	gasless        bool
}

func NewBaseApi(f *rpchelper.Filters, stateCache kvcache.Cache, blockReader services.FullBlockReader, agg *libstate.Aggregator, singleNodeMode bool, evmCallTimeout time.Duration, engine consensus.EngineReader, dirs datadir.Dirs) *BaseAPI {
	var (
		blocksLRUSize      = 128 // ~32Mb
		receiptsCacheLimit = 32
	)
	// if RPCDaemon deployed as independent process: increase cache sizes
	if !singleNodeMode {
		blocksLRUSize *= 5
		receiptsCacheLimit *= 5
	}
	blocksLRU, err := lru.New[common.Hash, *types.Block](blocksLRUSize)
	if err != nil {
		panic(err)
	}
	receiptsCache, err := lru.New[common.Hash, []*types.Receipt](receiptsCacheLimit)
	if err != nil {
		panic(err)
	}

	return &BaseAPI{
		filters:        f,
		stateCache:     stateCache,
		blocksLRU:      blocksLRU,
		receiptsCache:  receiptsCache,
		_blockReader:   blockReader,
		_txnReader:     blockReader,
		_agg:           agg,
		evmCallTimeout: evmCallTimeout,
		_engine:        engine,
		dirs:           dirs,
	}
}

<<<<<<< HEAD
func (api *BaseAPI) SetGasless(gasless bool) {
	api.gasless = gasless
}

func (api *BaseAPI) chainConfig(tx kv.Tx) (*chain.Config, error) {
	cfg, _, err := api.chainConfigWithGenesis(tx)

	//[zkevm] get dynamic fork config
	hermezDb := hermez_db.NewHermezDbReader(tx)
	if err := utils.UpdateZkEVMBlockCfg(cfg, hermezDb, ""); err != nil {
		return cfg, err
	}

=======
func (api *BaseAPI) chainConfig(ctx context.Context, tx kv.Tx) (*chain.Config, error) {
	cfg, _, err := api.chainConfigWithGenesis(ctx, tx)
>>>>>>> b29d1377
	return cfg, err
}

func (api *BaseAPI) engine() consensus.EngineReader {
	return api._engine
}

// nolint:unused
func (api *BaseAPI) genesis(ctx context.Context, tx kv.Tx) (*types.Block, error) {
	_, genesis, err := api.chainConfigWithGenesis(ctx, tx)
	return genesis, err
}

func (api *BaseAPI) txnLookup(ctx context.Context, tx kv.Tx, txnHash common.Hash) (uint64, bool, error) {
	return api._txnReader.TxnLookup(ctx, tx, txnHash)
}

func (api *BaseAPI) blockByNumberWithSenders(ctx context.Context, tx kv.Tx, number uint64) (*types.Block, error) {
	hash, hashErr := api._blockReader.CanonicalHash(ctx, tx, number)
	if hashErr != nil {
		return nil, hashErr
	}
	return api.blockWithSenders(ctx, tx, hash, number)
}

func (api *BaseAPI) blockByHashWithSenders(ctx context.Context, tx kv.Tx, hash common.Hash) (*types.Block, error) {
	if api.blocksLRU != nil {
		if it, ok := api.blocksLRU.Get(hash); ok && it != nil {
			return it, nil
		}
	}
	number := rawdb.ReadHeaderNumber(tx, hash)
	if number == nil {
		return nil, nil
	}

	return api.blockWithSenders(ctx, tx, hash, *number)
}

func (api *BaseAPI) blockWithSenders(ctx context.Context, tx kv.Tx, hash common.Hash, number uint64) (*types.Block, error) {
	if api.blocksLRU != nil {
		if it, ok := api.blocksLRU.Get(hash); ok && it != nil {
			return it, nil
		}
	}
	block, _, err := api._blockReader.BlockWithSenders(ctx, tx, hash, number)
	if err != nil {
		return nil, err
	}
	if block == nil { // don't save nil's to cache
		return nil, nil
	}
	// don't save empty blocks to cache, because in Erigon
	// if block become non-canonical - we remove it's transactions, but block can become canonical in future
	if block.Transactions().Len() == 0 {
		return block, nil
	}
	if api.blocksLRU != nil {
		// calc fields before put to cache
		for _, txn := range block.Transactions() {
			txn.Hash()
		}
		block.Hash()
		api.blocksLRU.Add(hash, block)
	}
	return block, nil
}

func (api *BaseAPI) historyV3(tx kv.Tx) bool {
	historyV3 := api._historyV3.Load()
	if historyV3 != nil {
		return *historyV3
	}
	enabled, err := kvcfg.HistoryV3.Enabled(tx)
	if err != nil {
		log.Warn("HisoryV3Enabled: read", "err", err)
		return false
	}
	api._historyV3.Store(&enabled)
	return enabled
}

func (api *BaseAPI) chainConfigWithGenesis(ctx context.Context, tx kv.Tx) (*chain.Config, *types.Block, error) {
	cc, genesisBlock := api._chainConfig.Load(), api._genesis.Load()
	if cc != nil && genesisBlock != nil {
		return cc, genesisBlock, nil
	}

	genesisBlock, err := api.blockByRPCNumber(ctx, 0, tx)
	if err != nil {
		return nil, nil, err
	}
	if genesisBlock == nil {
		return nil, nil, fmt.Errorf("genesis block not found in database")
	}
	cc, err = rawdb.ReadChainConfig(tx, genesisBlock.Hash())
	if err != nil {
		return nil, nil, err
	}
	if cc != nil && genesisBlock != nil {
		api._genesis.Store(genesisBlock)
		api._chainConfig.Store(cc)
	}
	return cc, genesisBlock, nil
}

func (api *BaseAPI) pendingBlock() *types.Block {
	return api.filters.LastPendingBlock()
}

func (api *BaseAPI) blockByRPCNumber(ctx context.Context, number rpc.BlockNumber, tx kv.Tx) (*types.Block, error) {
	n, h, _, err := rpchelper.GetBlockNumber(rpc.BlockNumberOrHashWithNumber(number), tx, api.filters)
	if err != nil {
		return nil, err
	}

	// it's ok to use context.Background(), because in "Remote RPCDaemon" `tx` already contains internal ctx
	block, err := api.blockWithSenders(ctx, tx, h, n)
	return block, err
}

func (api *BaseAPI) headerByRPCNumber(ctx context.Context, number rpc.BlockNumber, tx kv.Tx) (*types.Header, error) {
	n, h, _, err := rpchelper.GetBlockNumber(rpc.BlockNumberOrHashWithNumber(number), tx, api.filters)
	if err != nil {
		return nil, err
	}
	return api._blockReader.Header(ctx, tx, h, n)
}

// checks the pruning state to see if we would hold information about this
// block in state history or not.  Some strange issues arise getting account
// history for blocks that have been pruned away giving nonce too low errors
// etc. as red herrings
func (api *BaseAPI) checkPruneHistory(tx kv.Tx, block uint64) error {
	p, err := api.pruneMode(tx)
	if err != nil {
		return err
	}
	if p == nil {
		// no prune info found
		return nil
	}
	if p.History.Enabled() {
		latest, _, _, err := rpchelper.GetBlockNumber(rpc.BlockNumberOrHashWithNumber(rpc.LatestBlockNumber), tx, api.filters)
		if err != nil {
			return err
		}
		if latest <= 1 {
			return nil
		}
		prunedTo := p.History.PruneTo(latest)
		if block < prunedTo {
			return fmt.Errorf("history has been pruned for this block")
		}
	}

	return nil
}

func (api *BaseAPI) pruneMode(tx kv.Tx) (*prune.Mode, error) {
	p := api._pruneMode.Load()
	if p != nil {
		return p, nil
	}

	mode, err := prune.Get(tx)
	if err != nil {
		return nil, err
	}

	api._pruneMode.Store(&mode)

	return p, nil
}

// APIImpl is implementation of the EthAPI interface based on remote Db access
type APIImpl struct {
	*BaseAPI
	ethBackend                  rpchelper.ApiBackend
	txPool                      txpool.TxpoolClient
	mining                      txpool.MiningClient
	gasCache                    *GasPriceCache
	db                          kv.RoDB
	GasCap                      uint64
	ReturnDataLimit             int
	ZkRpcUrl                    string
	PoolManagerUrl              string
	AllowFreeTransactions       bool
	AllowPreEIP155Transactions  bool
	AllowUnprotectedTxs         bool
	MaxGetProofRewindBlockCount int
<<<<<<< HEAD
	L1RpcUrl                    string
	DefaultGasPrice             uint64
	MaxGasPrice                 uint64
	GasPriceFactor              float64
	L1GasPrice                  L1GasPrice
=======
	SubscribeLogsChannelSize    int
>>>>>>> b29d1377
	logger                      log.Logger
}

// NewEthAPI returns APIImpl instance
<<<<<<< HEAD
func NewEthAPI(base *BaseAPI, db kv.RoDB, eth rpchelper.ApiBackend, txPool txpool.TxpoolClient, mining txpool.MiningClient, gascap uint64, returnDataLimit int, ethCfg *ethconfig.Config, allowUnprotectedTxs bool, maxGetProofRewindBlockCount int, logger log.Logger) *APIImpl {
=======
func NewEthAPI(base *BaseAPI, db kv.RoDB, eth rpchelper.ApiBackend, txPool txpool.TxpoolClient, mining txpool.MiningClient, gascap uint64, returnDataLimit int, allowUnprotectedTxs bool, maxGetProofRewindBlockCount int, subscribeLogsChannelSize int, logger log.Logger) *APIImpl {
>>>>>>> b29d1377
	if gascap == 0 {
		gascap = uint64(math.MaxUint64 / 2)
	}

	return &APIImpl{
		BaseAPI:                     base,
		db:                          db,
		ethBackend:                  eth,
		txPool:                      txPool,
		mining:                      mining,
		gasCache:                    NewGasPriceCache(),
		GasCap:                      gascap,
		ReturnDataLimit:             returnDataLimit,
		ZkRpcUrl:                    ethCfg.L2RpcUrl,
		PoolManagerUrl:              ethCfg.PoolManagerUrl,
		AllowFreeTransactions:       ethCfg.AllowFreeTransactions,
		AllowPreEIP155Transactions:  ethCfg.AllowPreEIP155Transactions,
		AllowUnprotectedTxs:         allowUnprotectedTxs,
		MaxGetProofRewindBlockCount: maxGetProofRewindBlockCount,
<<<<<<< HEAD
		L1RpcUrl:                    ethCfg.L1RpcUrl,
		DefaultGasPrice:             ethCfg.DefaultGasPrice,
		MaxGasPrice:                 ethCfg.MaxGasPrice,
		GasPriceFactor:              ethCfg.GasPriceFactor,
		L1GasPrice:                  L1GasPrice{},
=======
		SubscribeLogsChannelSize:    subscribeLogsChannelSize,
>>>>>>> b29d1377
		logger:                      logger,
	}
}

// RPCTransaction represents a transaction that will serialize to the RPC representation of a transaction
type RPCTransaction struct {
	BlockHash           *common.Hash       `json:"blockHash"`
	BlockNumber         *hexutil.Big       `json:"blockNumber"`
	From                common.Address     `json:"from"`
	Gas                 hexutil.Uint64     `json:"gas"`
	GasPrice            *hexutil.Big       `json:"gasPrice,omitempty"`
	Tip                 *hexutil.Big       `json:"maxPriorityFeePerGas,omitempty"`
	FeeCap              *hexutil.Big       `json:"maxFeePerGas,omitempty"`
	Hash                common.Hash        `json:"hash"`
	Input               hexutility.Bytes   `json:"input"`
	Nonce               hexutil.Uint64     `json:"nonce"`
	To                  *common.Address    `json:"to"`
	TransactionIndex    *hexutil.Uint64    `json:"transactionIndex"`
	Value               *hexutil.Big       `json:"value"`
	Type                hexutil.Uint64     `json:"type"`
	Accesses            *types2.AccessList `json:"accessList,omitempty"`
	ChainID             *hexutil.Big       `json:"chainId,omitempty"`
	MaxFeePerBlobGas    *hexutil.Big       `json:"maxFeePerBlobGas,omitempty"`
	BlobVersionedHashes []common.Hash      `json:"blobVersionedHashes,omitempty"`
	V                   *hexutil.Big       `json:"v"`
	YParity             *hexutil.Big       `json:"yParity,omitempty"`
	R                   *hexutil.Big       `json:"r"`
	S                   *hexutil.Big       `json:"s"`
}

// NewRPCTransaction returns a transaction that will serialize to the RPC
// representation, with the given location metadata set (if available).
func NewRPCTransaction(tx types.Transaction, blockHash common.Hash, blockNumber uint64, index uint64, baseFee *big.Int) *RPCTransaction {
	// Determine the signer. For replay-protected transactions, use the most permissive
	// signer, because we assume that signers are backwards-compatible with old
	// transactions. For non-protected transactions, the homestead signer is used
	// because the return value of ChainId is zero for those transactions.
	chainId := uint256.NewInt(0)
	result := &RPCTransaction{
		Type:  hexutil.Uint64(tx.Type()),
		Gas:   hexutil.Uint64(tx.GetGas()),
		Hash:  tx.Hash(),
		Input: hexutility.Bytes(tx.GetData()),
		Nonce: hexutil.Uint64(tx.GetNonce()),
		To:    tx.GetTo(),
		Value: (*hexutil.Big)(tx.GetValue().ToBig()),
	}
	if t, ok := tx.(*types.BlobTxWrapper); ok {
		tx = &t.Tx
	}
	switch t := tx.(type) {
	case *types.LegacyTx:
		chainId = types.DeriveChainId(&t.V)
		// if a legacy transaction has an EIP-155 chain id, include it explicitly, otherwise chain id is not included
		if !chainId.IsZero() {
			result.ChainID = (*hexutil.Big)(chainId.ToBig())
		}
		result.GasPrice = (*hexutil.Big)(t.GasPrice.ToBig())
		result.V = (*hexutil.Big)(t.V.ToBig())
		result.R = (*hexutil.Big)(t.R.ToBig())
		result.S = (*hexutil.Big)(t.S.ToBig())
	case *types.AccessListTx:
		chainId.Set(t.ChainID)
		result.ChainID = (*hexutil.Big)(chainId.ToBig())
		result.GasPrice = (*hexutil.Big)(t.GasPrice.ToBig())
		result.YParity = (*hexutil.Big)(t.V.ToBig())
		result.V = (*hexutil.Big)(t.V.ToBig())
		result.R = (*hexutil.Big)(t.R.ToBig())
		result.S = (*hexutil.Big)(t.S.ToBig())
		result.Accesses = &t.AccessList
	case *types.DynamicFeeTransaction:
		chainId.Set(t.ChainID)
		result.ChainID = (*hexutil.Big)(chainId.ToBig())
		result.Tip = (*hexutil.Big)(t.Tip.ToBig())
		result.FeeCap = (*hexutil.Big)(t.FeeCap.ToBig())
		result.YParity = (*hexutil.Big)(t.V.ToBig())
		result.V = (*hexutil.Big)(t.V.ToBig())
		result.R = (*hexutil.Big)(t.R.ToBig())
		result.S = (*hexutil.Big)(t.S.ToBig())
		result.Accesses = &t.AccessList
		result.GasPrice = computeGasPrice(tx, blockHash, baseFee)
	case *types.BlobTx:
		chainId.Set(t.ChainID)
		result.ChainID = (*hexutil.Big)(chainId.ToBig())
		result.Tip = (*hexutil.Big)(t.Tip.ToBig())
		result.FeeCap = (*hexutil.Big)(t.FeeCap.ToBig())
		result.YParity = (*hexutil.Big)(t.V.ToBig())
		result.V = (*hexutil.Big)(t.V.ToBig())
		result.R = (*hexutil.Big)(t.R.ToBig())
		result.S = (*hexutil.Big)(t.S.ToBig())
		result.Accesses = &t.AccessList
		result.GasPrice = computeGasPrice(tx, blockHash, baseFee)
		result.MaxFeePerBlobGas = (*hexutil.Big)(t.MaxFeePerBlobGas.ToBig())
		result.BlobVersionedHashes = t.BlobVersionedHashes
	}
	signer := types.LatestSignerForChainID(chainId.ToBig())
	result.From, _ = tx.Sender(*signer)
	if blockHash != (common.Hash{}) {
		result.BlockHash = &blockHash
		result.BlockNumber = (*hexutil.Big)(new(big.Int).SetUint64(blockNumber))
		result.TransactionIndex = (*hexutil.Uint64)(&index)
	}
	return result
}

func computeGasPrice(tx types.Transaction, blockHash common.Hash, baseFee *big.Int) *hexutil.Big {
	fee, overflow := uint256.FromBig(baseFee)
	if fee != nil && !overflow && blockHash != (common.Hash{}) {
		// price = min(tip + baseFee, gasFeeCap)
		price := math.Min256(new(uint256.Int).Add(tx.GetTip(), fee), tx.GetFeeCap())
		return (*hexutil.Big)(price.ToBig())
	}
	return nil
}

// newRPCBorTransaction returns a Bor transaction that will serialize to the RPC
// representation, with the given location metadata set (if available).
func newRPCBorTransaction(opaqueTx types.Transaction, txHash common.Hash, blockHash common.Hash, blockNumber uint64, index uint64, baseFee *big.Int, chainId *big.Int) *RPCTransaction {
	tx := opaqueTx.(*types.LegacyTx)
	result := &RPCTransaction{
		Type:     hexutil.Uint64(tx.Type()),
		ChainID:  (*hexutil.Big)(new(big.Int)),
		GasPrice: (*hexutil.Big)(tx.GasPrice.ToBig()),
		Gas:      hexutil.Uint64(tx.GetGas()),
		Hash:     txHash,
		Input:    hexutility.Bytes(tx.GetData()),
		Nonce:    hexutil.Uint64(tx.GetNonce()),
		From:     common.Address{},
		To:       tx.GetTo(),
		Value:    (*hexutil.Big)(tx.GetValue().ToBig()),
		V:        (*hexutil.Big)(big.NewInt(0)),
		R:        (*hexutil.Big)(big.NewInt(0)),
		S:        (*hexutil.Big)(big.NewInt(0)),
	}
	if blockHash != (common.Hash{}) {
		result.ChainID = (*hexutil.Big)(new(big.Int).SetUint64(chainId.Uint64()))
		result.BlockHash = &blockHash
		result.BlockNumber = (*hexutil.Big)(new(big.Int).SetUint64(blockNumber))
		result.TransactionIndex = (*hexutil.Uint64)(&index)
	}
	return result
}

// newRPCPendingTransaction returns a pending transaction that will serialize to the RPC representation
func newRPCPendingTransaction(tx types.Transaction, current *types.Header, config *chain.Config) *RPCTransaction {
	var baseFee *big.Int
	if current != nil {
		baseFee = misc.CalcBaseFeeZk(config, current)
	}
	return NewRPCTransaction(tx, common.Hash{}, 0, 0, baseFee)
}

// newRPCRawTransactionFromBlockIndex returns the bytes of a transaction given a block and a transaction index.
func newRPCRawTransactionFromBlockIndex(b *types.Block, index uint64) (hexutility.Bytes, error) {
	txs := b.Transactions()
	if index >= uint64(len(txs)) {
		return nil, nil
	}
	var buf bytes.Buffer
	err := txs[index].MarshalBinary(&buf)
	return buf.Bytes(), err
}

type GasPriceCache struct {
	latestPrice *big.Int
	latestHash  common.Hash
	mtx         sync.Mutex
}

func NewGasPriceCache() *GasPriceCache {
	return &GasPriceCache{
		latestPrice: big.NewInt(0),
		latestHash:  common.Hash{},
	}
}

func (c *GasPriceCache) GetLatest() (common.Hash, *big.Int) {
	var hash common.Hash
	var price *big.Int
	c.mtx.Lock()
	hash = c.latestHash
	price = c.latestPrice
	c.mtx.Unlock()
	return hash, price
}

func (c *GasPriceCache) SetLatest(hash common.Hash, price *big.Int) {
	c.mtx.Lock()
	c.latestPrice = price
	c.latestHash = hash
	c.mtx.Unlock()
}<|MERGE_RESOLUTION|>--- conflicted
+++ resolved
@@ -25,9 +25,6 @@
 	"github.com/ledgerwatch/erigon-lib/kv/kvcfg"
 	libstate "github.com/ledgerwatch/erigon-lib/state"
 	types2 "github.com/ledgerwatch/erigon-lib/types"
-
-	"github.com/ledgerwatch/erigon/zk/hermez_db"
-	"github.com/ledgerwatch/erigon/zk/utils"
 
 	"github.com/ledgerwatch/erigon/common/math"
 	"github.com/ledgerwatch/erigon/consensus"
@@ -168,24 +165,8 @@
 	}
 }
 
-<<<<<<< HEAD
-func (api *BaseAPI) SetGasless(gasless bool) {
-	api.gasless = gasless
-}
-
-func (api *BaseAPI) chainConfig(tx kv.Tx) (*chain.Config, error) {
-	cfg, _, err := api.chainConfigWithGenesis(tx)
-
-	//[zkevm] get dynamic fork config
-	hermezDb := hermez_db.NewHermezDbReader(tx)
-	if err := utils.UpdateZkEVMBlockCfg(cfg, hermezDb, ""); err != nil {
-		return cfg, err
-	}
-
-=======
 func (api *BaseAPI) chainConfig(ctx context.Context, tx kv.Tx) (*chain.Config, error) {
 	cfg, _, err := api.chainConfigWithGenesis(ctx, tx)
->>>>>>> b29d1377
 	return cfg, err
 }
 
@@ -377,24 +358,17 @@
 	AllowPreEIP155Transactions  bool
 	AllowUnprotectedTxs         bool
 	MaxGetProofRewindBlockCount int
-<<<<<<< HEAD
 	L1RpcUrl                    string
 	DefaultGasPrice             uint64
 	MaxGasPrice                 uint64
 	GasPriceFactor              float64
 	L1GasPrice                  L1GasPrice
-=======
 	SubscribeLogsChannelSize    int
->>>>>>> b29d1377
 	logger                      log.Logger
 }
 
 // NewEthAPI returns APIImpl instance
-<<<<<<< HEAD
-func NewEthAPI(base *BaseAPI, db kv.RoDB, eth rpchelper.ApiBackend, txPool txpool.TxpoolClient, mining txpool.MiningClient, gascap uint64, returnDataLimit int, ethCfg *ethconfig.Config, allowUnprotectedTxs bool, maxGetProofRewindBlockCount int, logger log.Logger) *APIImpl {
-=======
-func NewEthAPI(base *BaseAPI, db kv.RoDB, eth rpchelper.ApiBackend, txPool txpool.TxpoolClient, mining txpool.MiningClient, gascap uint64, returnDataLimit int, allowUnprotectedTxs bool, maxGetProofRewindBlockCount int, subscribeLogsChannelSize int, logger log.Logger) *APIImpl {
->>>>>>> b29d1377
+func NewEthAPI(base *BaseAPI, db kv.RoDB, eth rpchelper.ApiBackend, txPool txpool.TxpoolClient, mining txpool.MiningClient, gascap uint64, returnDataLimit int, ethCfg *ethconfig.Config, allowUnprotectedTxs bool, maxGetProofRewindBlockCount int, subscribeLogsChannelSize int, logger log.Logger) *APIImpl {
 	if gascap == 0 {
 		gascap = uint64(math.MaxUint64 / 2)
 	}
@@ -414,15 +388,12 @@
 		AllowPreEIP155Transactions:  ethCfg.AllowPreEIP155Transactions,
 		AllowUnprotectedTxs:         allowUnprotectedTxs,
 		MaxGetProofRewindBlockCount: maxGetProofRewindBlockCount,
-<<<<<<< HEAD
 		L1RpcUrl:                    ethCfg.L1RpcUrl,
 		DefaultGasPrice:             ethCfg.DefaultGasPrice,
 		MaxGasPrice:                 ethCfg.MaxGasPrice,
 		GasPriceFactor:              ethCfg.GasPriceFactor,
 		L1GasPrice:                  L1GasPrice{},
-=======
 		SubscribeLogsChannelSize:    subscribeLogsChannelSize,
->>>>>>> b29d1377
 		logger:                      logger,
 	}
 }
