--- conflicted
+++ resolved
@@ -96,11 +96,7 @@
 	}
 	ibs := state.New(stateReader)
 
-<<<<<<< HEAD
-	parent := rawdb.ReadHeader(tx, hash, stateBlockNumber)
-=======
 	parent, _ := api.headerByRPCNumber(ctx, rpc.BlockNumber(stateBlockNumber), tx)
->>>>>>> b29d1377
 	if parent == nil {
 		return nil, fmt.Errorf("block %d(%x) not found", stateBlockNumber, hash)
 	}
@@ -305,11 +301,7 @@
 	if chainConfig.Bor != nil {
 		borTx = rawdb.ReadBorTransactionForBlock(tx, block.NumberU64())
 		if borTx != nil {
-<<<<<<< HEAD
-			borTxHash = types.ComputeBorTxHash(block.NumberU64(), block.Hash())
-=======
 			borTxHash = bortypes.ComputeBorTxHash(number, block.Hash())
->>>>>>> b29d1377
 		}
 	}
 
@@ -366,8 +358,6 @@
 	if err != nil {
 		return nil, err
 	}
-<<<<<<< HEAD
-=======
 
 	chainConfig, err := api.chainConfig(ctx, tx)
 	if err != nil {
@@ -385,7 +375,6 @@
 		}
 	}
 
->>>>>>> b29d1377
 	numOfTx := hexutil.Uint(txAmount)
 
 	return &numOfTx, nil
@@ -410,8 +399,6 @@
 	if err != nil {
 		return nil, err
 	}
-<<<<<<< HEAD
-=======
 
 	chainConfig, err := api.chainConfig(ctx, tx)
 	if err != nil {
@@ -429,7 +416,6 @@
 		}
 	}
 
->>>>>>> b29d1377
 	numOfTx := hexutil.Uint(txAmount)
 
 	return &numOfTx, nil
