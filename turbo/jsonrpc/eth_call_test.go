//go:build notzkevm
// +build notzkevm

package jsonrpc

import (
	"context"
	"fmt"
	"math/big"
	"testing"
	"time"

	"github.com/ledgerwatch/erigon-lib/common/hexutil"

	"github.com/holiman/uint256"
	"github.com/stretchr/testify/assert"
	"github.com/stretchr/testify/require"

	libcommon "github.com/ledgerwatch/erigon-lib/common"
	"github.com/ledgerwatch/erigon-lib/common/hexutility"
	"github.com/ledgerwatch/erigon-lib/gointerfaces/txpool"
	"github.com/ledgerwatch/erigon-lib/kv"
	"github.com/ledgerwatch/erigon-lib/kv/kvcache"

	"github.com/ledgerwatch/erigon/cmd/rpcdaemon/rpcdaemontest"
	"github.com/ledgerwatch/erigon/common/math"
	"github.com/ledgerwatch/erigon/core"
	"github.com/ledgerwatch/erigon/core/rawdb"
	"github.com/ledgerwatch/erigon/core/state"
	"github.com/ledgerwatch/erigon/core/types"
	"github.com/ledgerwatch/erigon/crypto"
	"github.com/ledgerwatch/erigon/eth/ethconfig"
	"github.com/ledgerwatch/erigon/params"
	"github.com/ledgerwatch/erigon/rpc"
	"github.com/ledgerwatch/erigon/rpc/rpccfg"
	"github.com/ledgerwatch/erigon/turbo/adapter/ethapi"
	"github.com/ledgerwatch/erigon/turbo/rpchelper"
	"github.com/ledgerwatch/erigon/turbo/stages/mock"
	"github.com/ledgerwatch/erigon/turbo/trie"
	"github.com/ledgerwatch/log/v3"
)

func TestEstimateGas(t *testing.T) {
	m, _, _ := rpcdaemontest.CreateTestSentry(t)
	agg := m.HistoryV3Components()
	stateCache := kvcache.New(kvcache.DefaultCoherentConfig)
	ctx, conn := rpcdaemontest.CreateTestGrpcConn(t, mock.Mock(t))
	mining := txpool.NewMiningClient(conn)
	ff := rpchelper.New(ctx, nil, nil, mining, func() {}, m.Log)
<<<<<<< HEAD
	api := NewEthAPI(NewBaseApi(ff, stateCache, m.BlockReader, agg, false, rpccfg.DefaultEvmCallTimeout, m.Engine, m.Dirs), m.DB, nil, nil, nil, 5000000, 100_000, &ethconfig.Defaults, false, 100_000, log.New())
=======
	api := NewEthAPI(NewBaseApi(ff, stateCache, m.BlockReader, agg, false, rpccfg.DefaultEvmCallTimeout, m.Engine, m.Dirs), m.DB, nil, nil, nil, 5000000, 100_000, false, 100_000, 128, log.New())
>>>>>>> b29d1377
	var from = libcommon.HexToAddress("0x71562b71999873db5b286df957af199ec94617f7")
	var to = libcommon.HexToAddress("0x0d3ab14bbad3d99f4203bd7a11acb94882050e7e")
	if _, err := api.EstimateGas(context.Background(), &ethapi.CallArgs{
		From: &from,
		To:   &to,
	}); err != nil {
		t.Errorf("calling EstimateGas: %v", err)
	}
}

func TestEthCallNonCanonical(t *testing.T) {
	m, _, _ := rpcdaemontest.CreateTestSentry(t)
	agg := m.HistoryV3Components()
	stateCache := kvcache.New(kvcache.DefaultCoherentConfig)
<<<<<<< HEAD
	api := NewEthAPI(NewBaseApi(nil, stateCache, m.BlockReader, agg, false, rpccfg.DefaultEvmCallTimeout, m.Engine, m.Dirs), m.DB, nil, nil, nil, 5000000, 100_000, &ethconfig.Defaults, false, 100_000, log.New())
=======
	api := NewEthAPI(NewBaseApi(nil, stateCache, m.BlockReader, agg, false, rpccfg.DefaultEvmCallTimeout, m.Engine, m.Dirs), m.DB, nil, nil, nil, 5000000, 100_000, false, 100_000, 128, log.New())
>>>>>>> b29d1377
	var from = libcommon.HexToAddress("0x71562b71999873db5b286df957af199ec94617f7")
	var to = libcommon.HexToAddress("0x0d3ab14bbad3d99f4203bd7a11acb94882050e7e")
	if _, err := api.Call(context.Background(), ethapi.CallArgs{
		From: &from,
		To:   &to,
	}, rpc.BlockNumberOrHashWithHash(libcommon.HexToHash("0x3fcb7c0d4569fddc89cbea54b42f163e0c789351d98810a513895ab44b47020b"), true), nil); err != nil {
		if fmt.Sprintf("%v", err) != "hash 3fcb7c0d4569fddc89cbea54b42f163e0c789351d98810a513895ab44b47020b is not currently canonical" {
			t.Errorf("wrong error: %v", err)
		}
	}
}

func TestEthCallToPrunedBlock(t *testing.T) {
	pruneTo := uint64(3)
	ethCallBlockNumber := rpc.BlockNumber(2)

	m, bankAddress, contractAddress := chainWithDeployedContract(t)
	doPrune(t, m.DB, pruneTo)
<<<<<<< HEAD
	api := NewEthAPI(newBaseApiForTest(m), m.DB, nil, nil, nil, 5000000, 100_000, &ethconfig.Defaults, false, 100_000, log.New())
=======
	api := NewEthAPI(newBaseApiForTest(m), m.DB, nil, nil, nil, 5000000, 100_000, false, 100_000, 128, log.New())
>>>>>>> b29d1377

	callData := hexutil.MustDecode("0x2e64cec1")
	callDataBytes := hexutility.Bytes(callData)

	if _, err := api.Call(context.Background(), ethapi.CallArgs{
		From: &bankAddress,
		To:   &contractAddress,
		Data: &callDataBytes,
	}, rpc.BlockNumberOrHashWithNumber(ethCallBlockNumber), nil); err != nil {
		t.Errorf("unexpected error: %v", err)
	}
}

func TestGetProof(t *testing.T) {
	var maxGetProofRewindBlockCount = 1 // Note, this is unsafe for parallel tests, but, this test is the only consumer for now

	m, bankAddr, contractAddr := chainWithDeployedContract(t)
	if m.HistoryV3 {
		t.Skip("not supported by Erigon3")
	}
<<<<<<< HEAD
	api := NewEthAPI(newBaseApiForTest(m), m.DB, nil, nil, nil, 5000000, 100_000, &ethconfig.Defaults, false, maxGetProofRewindBlockCount, log.New())
=======
	api := NewEthAPI(newBaseApiForTest(m), m.DB, nil, nil, nil, 5000000, 100_000, false, maxGetProofRewindBlockCount, 128, log.New())
>>>>>>> b29d1377

	key := func(b byte) libcommon.Hash {
		result := libcommon.Hash{}
		result[31] = b
		return result
	}

	tests := []struct {
		name        string
		blockNum    uint64
		addr        libcommon.Address
		storageKeys []libcommon.Hash
		stateVal    uint64
		expectedErr string
	}{
		{
			name:     "currentBlockNoState",
			addr:     contractAddr,
			blockNum: 3,
		},
		{
			name:     "currentBlockEOA",
			addr:     bankAddr,
			blockNum: 3,
		},
		{
			name:     "currentBlockNoAccount",
			addr:     libcommon.HexToAddress("0xdeaddeaddeaddeaddeaddeaddeaddeaddeaddead0"),
			blockNum: 3,
		},
		{
			name:        "currentBlockWithState",
			addr:        contractAddr,
			blockNum:    3,
			storageKeys: []libcommon.Hash{key(0), key(4), key(8), key(10)},
			stateVal:    2,
		},
		{
			name:        "currentBlockWithMissingState",
			addr:        contractAddr,
			storageKeys: []libcommon.Hash{libcommon.HexToHash("0xdeaddeaddeaddeaddeaddeaddeaddeaddeaddeaddeaddeaddeaddeaddeaddead")},
			blockNum:    3,
			stateVal:    0,
		},
		{
			name:        "currentBlockEOAMissingState",
			addr:        bankAddr,
			storageKeys: []libcommon.Hash{libcommon.HexToHash("0xdeaddeaddeaddeaddeaddeaddeaddeaddeaddeaddeaddeaddeaddeaddeaddead")},
			blockNum:    3,
			stateVal:    0,
		},
		{
			name:        "currentBlockNoAccountMissingState",
			addr:        libcommon.HexToAddress("0xdeaddeaddeaddeaddeaddeaddeaddeaddeaddead0"),
			storageKeys: []libcommon.Hash{libcommon.HexToHash("0xdeaddeaddeaddeaddeaddeaddeaddeaddeaddeaddeaddeaddeaddeaddeaddead")},
			blockNum:    3,
			stateVal:    0,
		},
		{
			name:        "olderBlockWithState",
			addr:        contractAddr,
			blockNum:    2,
			storageKeys: []libcommon.Hash{key(1), key(5), key(9), key(13)},
			stateVal:    1,
		},
		{
			name:        "tooOldBlock",
			addr:        contractAddr,
			blockNum:    1,
			expectedErr: "requested block is too old, block must be within 1 blocks of the head block number (currently 3)",
		},
	}

	for _, tt := range tests {
		t.Run(tt.name, func(t *testing.T) {
			proof, err := api.GetProof(
				context.Background(),
				tt.addr,
				tt.storageKeys,
				rpc.BlockNumberOrHashWithNumber(rpc.BlockNumber(tt.blockNum)),
			)
			if tt.expectedErr != "" {
				require.EqualError(t, err, tt.expectedErr)
				require.Nil(t, proof)
				return
			}
			require.NoError(t, err)
			require.NotNil(t, proof)

			tx, err := m.DB.BeginRo(context.Background())
			assert.NoError(t, err)
			defer tx.Rollback()
			header, err := api.headerByRPCNumber(context.Background(), rpc.BlockNumber(tt.blockNum), tx)
			require.NoError(t, err)

			require.Equal(t, tt.addr, proof.Address)
			err = trie.VerifyAccountProof(header.Root, proof)
			require.NoError(t, err)

			require.Equal(t, len(tt.storageKeys), len(proof.StorageProof))
			for _, storageKey := range tt.storageKeys {
				found := false
				for _, storageProof := range proof.StorageProof {
					if storageProof.Key != storageKey {
						continue
					}
					found = true
					require.Equal(t, tt.stateVal, (*big.Int)(storageProof.Value).Uint64())
					err = trie.VerifyStorageProof(proof.StorageHash, storageProof)
					require.NoError(t, err)
				}
				require.True(t, found, "did not find storage proof for key=%x", storageKey)
			}
		})
	}
}

func TestGetBlockByTimestampLatestTime(t *testing.T) {
	ctx := context.Background()
	m, _, _ := rpcdaemontest.CreateTestSentry(t)
	tx, err := m.DB.BeginRo(ctx)
	if err != nil {
		t.Errorf("fail at beginning tx")
	}
	defer tx.Rollback()
	api := NewErigonAPI(newBaseApiForTest(m), m.DB, nil)

	latestBlock, err := m.BlockReader.CurrentBlock(tx)
	require.NoError(t, err)
	response, err := ethapi.RPCMarshalBlockDeprecated(latestBlock, true, false)

	if err != nil {
		t.Error("couldn't get the rpc marshal block")
	}

	if err == nil && rpc.BlockNumber(latestBlock.NumberU64()) == rpc.PendingBlockNumber {
		// Pending blocks need to nil out a few fields
		for _, field := range []string{"hash", "nonce", "miner"} {
			response[field] = nil
		}
	}

	block, err := api.GetBlockByTimestamp(ctx, rpc.Timestamp(latestBlock.Header().Time), false)
	if err != nil {
		t.Errorf("couldn't retrieve block %v", err)
	}

	if block["timestamp"] != response["timestamp"] || block["hash"] != response["hash"] {
		t.Errorf("Retrieved the wrong block.\nexpected block hash: %s expected timestamp: %d\nblock hash retrieved: %s timestamp retrieved: %d", response["hash"], response["timestamp"], block["hash"], block["timestamp"])
	}
}

func TestGetBlockByTimestampOldestTime(t *testing.T) {
	ctx := context.Background()
	m, _, _ := rpcdaemontest.CreateTestSentry(t)
	tx, err := m.DB.BeginRo(ctx)
	if err != nil {
		t.Errorf("failed at beginning tx")
	}
	defer tx.Rollback()
	api := NewErigonAPI(newBaseApiForTest(m), m.DB, nil)

	oldestBlock, err := m.BlockReader.BlockByNumber(m.Ctx, tx, 0)
	if err != nil {
		t.Error("couldn't retrieve oldest block")
	}

	response, err := ethapi.RPCMarshalBlockDeprecated(oldestBlock, true, false)

	if err != nil {
		t.Error("couldn't get the rpc marshal block")
	}

	if err == nil && rpc.BlockNumber(oldestBlock.NumberU64()) == rpc.PendingBlockNumber {
		// Pending blocks need to nil out a few fields
		for _, field := range []string{"hash", "nonce", "miner"} {
			response[field] = nil
		}
	}

	block, err := api.GetBlockByTimestamp(ctx, rpc.Timestamp(oldestBlock.Header().Time), false)
	if err != nil {
		t.Errorf("couldn't retrieve block %v", err)
	}

	if block["timestamp"] != response["timestamp"] || block["hash"] != response["hash"] {
		t.Errorf("Retrieved the wrong block.\nexpected block hash: %s expected timestamp: %d\nblock hash retrieved: %s timestamp retrieved: %d", response["hash"], response["timestamp"], block["hash"], block["timestamp"])
	}
}

func TestGetBlockByTimeHigherThanLatestBlock(t *testing.T) {
	ctx := context.Background()
	m, _, _ := rpcdaemontest.CreateTestSentry(t)
	tx, err := m.DB.BeginRo(ctx)
	if err != nil {
		t.Errorf("fail at beginning tx")
	}
	defer tx.Rollback()
	api := NewErigonAPI(newBaseApiForTest(m), m.DB, nil)

	latestBlock, err := m.BlockReader.CurrentBlock(tx)
	require.NoError(t, err)

	response, err := ethapi.RPCMarshalBlockDeprecated(latestBlock, true, false)

	if err != nil {
		t.Error("couldn't get the rpc marshal block")
	}

	if err == nil && rpc.BlockNumber(latestBlock.NumberU64()) == rpc.PendingBlockNumber {
		// Pending blocks need to nil out a few fields
		for _, field := range []string{"hash", "nonce", "miner"} {
			response[field] = nil
		}
	}

	block, err := api.GetBlockByTimestamp(ctx, rpc.Timestamp(latestBlock.Header().Time+999999999999), false)
	if err != nil {
		t.Errorf("couldn't retrieve block %v", err)
	}

	if block["timestamp"] != response["timestamp"] || block["hash"] != response["hash"] {
		t.Errorf("Retrieved the wrong block.\nexpected block hash: %s expected timestamp: %d\nblock hash retrieved: %s timestamp retrieved: %d", response["hash"], response["timestamp"], block["hash"], block["timestamp"])
	}
}

func TestGetBlockByTimeMiddle(t *testing.T) {
	ctx := context.Background()
	m, _, _ := rpcdaemontest.CreateTestSentry(t)
	tx, err := m.DB.BeginRo(ctx)
	if err != nil {
		t.Errorf("fail at beginning tx")
	}
	defer tx.Rollback()
	api := NewErigonAPI(newBaseApiForTest(m), m.DB, nil)

	currentHeader := rawdb.ReadCurrentHeader(tx)
	oldestHeader, err := api._blockReader.HeaderByNumber(ctx, tx, 0)
	if err != nil {
		t.Errorf("error getting the oldest header %s", err)
	}
	if oldestHeader == nil {
		t.Error("couldn't find oldest header")
	}

	middleNumber := (currentHeader.Number.Uint64() + oldestHeader.Number.Uint64()) / 2
	middleBlock, err := m.BlockReader.BlockByNumber(m.Ctx, tx, middleNumber)
	if err != nil {
		t.Error("couldn't retrieve middle block")
	}

	response, err := ethapi.RPCMarshalBlockDeprecated(middleBlock, true, false)

	if err != nil {
		t.Error("couldn't get the rpc marshal block")
	}

	if err == nil && rpc.BlockNumber(middleBlock.NumberU64()) == rpc.PendingBlockNumber {
		// Pending blocks need to nil out a few fields
		for _, field := range []string{"hash", "nonce", "miner"} {
			response[field] = nil
		}
	}

	block, err := api.GetBlockByTimestamp(ctx, rpc.Timestamp(middleBlock.Header().Time), false)
	if err != nil {
		t.Errorf("couldn't retrieve block %v", err)
	}
	if block["timestamp"] != response["timestamp"] || block["hash"] != response["hash"] {
		t.Errorf("Retrieved the wrong block.\nexpected block hash: %s expected timestamp: %d\nblock hash retrieved: %s timestamp retrieved: %d", response["hash"], response["timestamp"], block["hash"], block["timestamp"])
	}
}

func TestGetBlockByTimestamp(t *testing.T) {
	ctx := context.Background()
	m, _, _ := rpcdaemontest.CreateTestSentry(t)
	tx, err := m.DB.BeginRo(ctx)
	if err != nil {
		t.Errorf("fail at beginning tx")
	}
	defer tx.Rollback()
	api := NewErigonAPI(newBaseApiForTest(m), m.DB, nil)

	highestBlockNumber := rawdb.ReadCurrentHeader(tx).Number
	pickedBlock, err := m.BlockReader.BlockByNumber(m.Ctx, tx, highestBlockNumber.Uint64()/3)
	if err != nil {
		t.Errorf("couldn't get block %v", pickedBlock.Number())
	}

	if pickedBlock == nil {
		t.Error("couldn't retrieve picked block")
	}
	response, err := ethapi.RPCMarshalBlockDeprecated(pickedBlock, true, false)

	if err != nil {
		t.Error("couldn't get the rpc marshal block")
	}

	if err == nil && rpc.BlockNumber(pickedBlock.NumberU64()) == rpc.PendingBlockNumber {
		// Pending blocks need to nil out a few fields
		for _, field := range []string{"hash", "nonce", "miner"} {
			response[field] = nil
		}
	}

	block, err := api.GetBlockByTimestamp(ctx, rpc.Timestamp(pickedBlock.Header().Time), false)
	if err != nil {
		t.Errorf("couldn't retrieve block %v", err)
	}

	if block["timestamp"] != response["timestamp"] || block["hash"] != response["hash"] {
		t.Errorf("Retrieved the wrong block.\nexpected block hash: %s expected timestamp: %d\nblock hash retrieved: %s timestamp retrieved: %d", response["hash"], response["timestamp"], block["hash"], block["timestamp"])
	}
}

// contractHexString is the output of compiling the following solidity contract:
//
// pragma solidity ^0.8.0;
//
//	contract Box {
//	    uint256 private _value0x0;
//	    uint256 private _value0x1;
//	    uint256 private _value0x2;
//	    uint256 private _value0x3;
//	    uint256 private _value0x4;
//	    uint256 private _value0x5;
//	    uint256 private _value0x6;
//	    uint256 private _value0x7;
//	    uint256 private _value0x8;
//	    uint256 private _value0x9;
//	    uint256 private _value0xa;
//	    uint256 private _value0xb;
//	    uint256 private _value0xc;
//	    uint256 private _value0xd;
//	    uint256 private _value0xe;
//	    uint256 private _value0xf;
//	    uint256 private _value0x10;
//
//	    // Emitted when the stored value changes
//	    event ValueChanged(uint256 value);
//
//	    // Stores a new value in the contract
//	    function store(uint256 value) public {
//	        _value0x0 = value;
//	        _value0x1 = value;
//	        _value0x2 = value;
//	        _value0x3 = value;
//	        _value0x4 = value;
//	        _value0x5 = value;
//	        _value0x6 = value;
//	        _value0x7 = value;
//	        _value0x8 = value;
//	        _value0x9 = value;
//	        _value0xa = value;
//	        _value0xb = value;
//	        _value0xc = value;
//	        _value0xd = value;
//	        _value0xe = value;
//	        _value0xf = value;
//	        _value0x10 = value;
//	        emit ValueChanged(value);
//	    }
//
//	    // Reads the last stored value
//	    function retrieve() public view returns (uint256) {
//	        return _value0x0;
//	    }
//	}
//
// You may produce this hex string by saving the contract into a file
// Box.sol and invoking
//
//	solc Box.sol --bin --abi --optimize
//
// This contract is a slight modification of Box.sol to use more storage nodes
// and ensure the contract storage will contain at least 1 non-leaf node (by
// storing 17 values).
const contractHexString = "0x608060405234801561001057600080fd5b5061013f806100206000396000f3fe608060405234801561001057600080fd5b50600436106100365760003560e01c80632e64cec11461003b5780636057361d14610050575b600080fd5b60005460405190815260200160405180910390f35b61006361005e3660046100f0565b610065565b005b6000819055600181905560028190556003819055600481905560058190556006819055600781905560088190556009819055600a819055600b819055600c819055600d819055600e819055600f81905560108190556040518181527f93fe6d397c74fdf1402a8b72e47b68512f0510d7b98a4bc4cbdf6ac7108b3c599060200160405180910390a150565b60006020828403121561010257600080fd5b503591905056fea2646970667358221220031e17f1bd1d1dcbee088287a905b152410b180064c149763590a0bbc516d95e64736f6c63430008130033"

var contractFuncSelector = crypto.Keccak256([]byte("store(uint256)"))[:4]

// contractInvocationData returns data suitable for invoking the 'store'
// function of the contract in contractHexString, note
func contractInvocationData(val byte) []byte {
	return hexutil.MustDecode(fmt.Sprintf("0x%x00000000000000000000000000000000000000000000000000000000000000%02x", contractFuncSelector, val))
}

func chainWithDeployedContract(t *testing.T) (*mock.MockSentry, libcommon.Address, libcommon.Address) {
	var (
		signer      = types.LatestSignerForChainID(nil)
		bankKey, _  = crypto.HexToECDSA("b71c71a67e1177ad4e901695e1b4b9ee17ae16c6668d313eac2f96dbcda3f291")
		bankAddress = crypto.PubkeyToAddress(bankKey.PublicKey)
		bankFunds   = big.NewInt(1e9)
		contract    = hexutil.MustDecode(contractHexString)
		gspec       = &types.Genesis{
			Config: params.TestChainConfig,
			Alloc:  types.GenesisAlloc{bankAddress: {Balance: bankFunds}},
		}
	)
	m := mock.MockWithGenesis(t, gspec, bankKey, false)
	db := m.DB

	var contractAddr libcommon.Address

	chain, err := core.GenerateChain(m.ChainConfig, m.Genesis, m.Engine, m.DB, 3, func(i int, block *core.BlockGen) {
		nonce := block.TxNonce(bankAddress)
		switch i {
		case 0:
			tx, err := types.SignTx(types.NewContractCreation(nonce, new(uint256.Int), 1e6, new(uint256.Int), contract), *signer, bankKey)
			assert.NoError(t, err)
			block.AddTx(tx)
			contractAddr = crypto.CreateAddress(bankAddress, nonce)
		case 1:
			txn, err := types.SignTx(types.NewTransaction(nonce, contractAddr, new(uint256.Int), 900000, new(uint256.Int), contractInvocationData(1)), *signer, bankKey)
			assert.NoError(t, err)
			block.AddTx(txn)
		case 2:
			txn, err := types.SignTx(types.NewTransaction(nonce, contractAddr, new(uint256.Int), 900000, new(uint256.Int), contractInvocationData(2)), *signer, bankKey)
			assert.NoError(t, err)
			block.AddTx(txn)
		}
	})
	if err != nil {
		t.Fatalf("generate blocks: %v", err)
	}

	err = m.InsertChain(chain)
	assert.NoError(t, err)

	tx, err := db.BeginRo(context.Background())
	if err != nil {
		t.Fatalf("read only db tx to read state: %v", err)
	}
	defer tx.Rollback()

	stateReader, err := rpchelper.CreateHistoryStateReader(tx, 1, 0, m.HistoryV3, "")
	assert.NoError(t, err)
	st := state.New(stateReader)
	assert.NoError(t, err)
	assert.False(t, st.Exist(contractAddr), "Contract should not exist at block #1")

	stateReader, err = rpchelper.CreateHistoryStateReader(tx, 2, 0, m.HistoryV3, "")
	assert.NoError(t, err)
	st = state.New(stateReader)
	assert.NoError(t, err)
	assert.True(t, st.Exist(contractAddr), "Contract should exist at block #2")

	return m, bankAddress, contractAddr
}

func doPrune(t *testing.T, db kv.RwDB, pruneTo uint64) {
	ctx := context.Background()
	tx, err := db.BeginRw(ctx)
	assert.NoError(t, err)

	logEvery := time.NewTicker(20 * time.Second)

	err = rawdb.PruneTableDupSort(tx, kv.AccountChangeSet, "", pruneTo, logEvery, ctx)
	assert.NoError(t, err)

	err = rawdb.PruneTableDupSort(tx, kv.StorageChangeSet, "", pruneTo, logEvery, ctx)
	assert.NoError(t, err)

	err = rawdb.PruneTable(tx, kv.Receipts, pruneTo, ctx, math.MaxInt32)
	assert.NoError(t, err)

	err = rawdb.PruneTable(tx, kv.Log, pruneTo, ctx, math.MaxInt32)
	assert.NoError(t, err)

	err = rawdb.PruneTableDupSort(tx, kv.CallTraceSet, "", pruneTo, logEvery, ctx)
	assert.NoError(t, err)

	err = tx.Commit()
	assert.NoError(t, err)
}<|MERGE_RESOLUTION|>--- conflicted
+++ resolved
@@ -29,7 +29,6 @@
 	"github.com/ledgerwatch/erigon/core/state"
 	"github.com/ledgerwatch/erigon/core/types"
 	"github.com/ledgerwatch/erigon/crypto"
-	"github.com/ledgerwatch/erigon/eth/ethconfig"
 	"github.com/ledgerwatch/erigon/params"
 	"github.com/ledgerwatch/erigon/rpc"
 	"github.com/ledgerwatch/erigon/rpc/rpccfg"
@@ -47,11 +46,7 @@
 	ctx, conn := rpcdaemontest.CreateTestGrpcConn(t, mock.Mock(t))
 	mining := txpool.NewMiningClient(conn)
 	ff := rpchelper.New(ctx, nil, nil, mining, func() {}, m.Log)
-<<<<<<< HEAD
-	api := NewEthAPI(NewBaseApi(ff, stateCache, m.BlockReader, agg, false, rpccfg.DefaultEvmCallTimeout, m.Engine, m.Dirs), m.DB, nil, nil, nil, 5000000, 100_000, &ethconfig.Defaults, false, 100_000, log.New())
-=======
-	api := NewEthAPI(NewBaseApi(ff, stateCache, m.BlockReader, agg, false, rpccfg.DefaultEvmCallTimeout, m.Engine, m.Dirs), m.DB, nil, nil, nil, 5000000, 100_000, false, 100_000, 128, log.New())
->>>>>>> b29d1377
+	api := NewEthAPI(NewBaseApi(ff, stateCache, m.BlockReader, agg, false, rpccfg.DefaultEvmCallTimeout, m.Engine, m.Dirs), m.DB, nil, nil, nil, 5000000, 100_000, false, 100_000, log.New())
 	var from = libcommon.HexToAddress("0x71562b71999873db5b286df957af199ec94617f7")
 	var to = libcommon.HexToAddress("0x0d3ab14bbad3d99f4203bd7a11acb94882050e7e")
 	if _, err := api.EstimateGas(context.Background(), &ethapi.CallArgs{
@@ -66,11 +61,7 @@
 	m, _, _ := rpcdaemontest.CreateTestSentry(t)
 	agg := m.HistoryV3Components()
 	stateCache := kvcache.New(kvcache.DefaultCoherentConfig)
-<<<<<<< HEAD
-	api := NewEthAPI(NewBaseApi(nil, stateCache, m.BlockReader, agg, false, rpccfg.DefaultEvmCallTimeout, m.Engine, m.Dirs), m.DB, nil, nil, nil, 5000000, 100_000, &ethconfig.Defaults, false, 100_000, log.New())
-=======
-	api := NewEthAPI(NewBaseApi(nil, stateCache, m.BlockReader, agg, false, rpccfg.DefaultEvmCallTimeout, m.Engine, m.Dirs), m.DB, nil, nil, nil, 5000000, 100_000, false, 100_000, 128, log.New())
->>>>>>> b29d1377
+	api := NewEthAPI(NewBaseApi(nil, stateCache, m.BlockReader, agg, false, rpccfg.DefaultEvmCallTimeout, m.Engine, m.Dirs), m.DB, nil, nil, nil, 5000000, 100_000, false, 100_000, log.New())
 	var from = libcommon.HexToAddress("0x71562b71999873db5b286df957af199ec94617f7")
 	var to = libcommon.HexToAddress("0x0d3ab14bbad3d99f4203bd7a11acb94882050e7e")
 	if _, err := api.Call(context.Background(), ethapi.CallArgs{
@@ -89,11 +80,7 @@
 
 	m, bankAddress, contractAddress := chainWithDeployedContract(t)
 	doPrune(t, m.DB, pruneTo)
-<<<<<<< HEAD
-	api := NewEthAPI(newBaseApiForTest(m), m.DB, nil, nil, nil, 5000000, 100_000, &ethconfig.Defaults, false, 100_000, log.New())
-=======
-	api := NewEthAPI(newBaseApiForTest(m), m.DB, nil, nil, nil, 5000000, 100_000, false, 100_000, 128, log.New())
->>>>>>> b29d1377
+	api := NewEthAPI(newBaseApiForTest(m), m.DB, nil, nil, nil, 5000000, 100_000, false, 100_000, log.New())
 
 	callData := hexutil.MustDecode("0x2e64cec1")
 	callDataBytes := hexutility.Bytes(callData)
@@ -114,11 +101,7 @@
 	if m.HistoryV3 {
 		t.Skip("not supported by Erigon3")
 	}
-<<<<<<< HEAD
-	api := NewEthAPI(newBaseApiForTest(m), m.DB, nil, nil, nil, 5000000, 100_000, &ethconfig.Defaults, false, maxGetProofRewindBlockCount, log.New())
-=======
-	api := NewEthAPI(newBaseApiForTest(m), m.DB, nil, nil, nil, 5000000, 100_000, false, maxGetProofRewindBlockCount, 128, log.New())
->>>>>>> b29d1377
+	api := NewEthAPI(newBaseApiForTest(m), m.DB, nil, nil, nil, 5000000, 100_000, false, maxGetProofRewindBlockCount, log.New())
 
 	key := func(b byte) libcommon.Hash {
 		result := libcommon.Hash{}
