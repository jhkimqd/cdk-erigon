--- conflicted
+++ resolved
@@ -26,43 +26,12 @@
 func getNextPoolTransactions(ctx context.Context, cfg SequenceBlockCfg, executionAt, forkId uint64, alreadyYielded mapset.Set[[32]byte]) ([]types.Transaction, error) {
 	var transactions []types.Transaction
 	var err error
-<<<<<<< HEAD
-	var count int
-	killer := time.NewTicker(50 * time.Millisecond)
-LOOP:
-	for {
-		// ensure we don't spin forever looking for transactions, attempt for a while then exit up to the caller
-		select {
-		case <-killer.C:
-			break LOOP
-		default:
-		}
-		if err := cfg.txPoolDb.View(context.Background(), func(poolTx kv.Tx) error {
-			slots := types2.TxsRlp{}
-			_, count, err = cfg.txPool.YieldBest(yieldSize, &slots, poolTx, executionAt, utils.GetBlockGasLimitForFork(forkId), 0, alreadyYielded)
-			if err != nil {
-				return err
-			}
-			if count == 0 {
-				time.Sleep(500 * time.Microsecond)
-				return nil
-			}
-			transactions, err = extractTransactionsFromSlot(&slots)
-			if err != nil {
-				return err
-			}
-			return nil
-		}); err != nil {
-			return nil, err
-		}
-=======
->>>>>>> 870772c0
 
 	gasLimit := utils.GetBlockGasLimitForFork(forkId)
 
 	if err := cfg.txPoolDb.View(ctx, func(poolTx kv.Tx) error {
 		slots := types2.TxsRlp{}
-		if _, _, err = cfg.txPool.YieldBest(cfg.yieldSize, &slots, poolTx, executionAt, gasLimit, alreadyYielded); err != nil {
+		if _, _, err = cfg.txPool.YieldBest(cfg.yieldSize, &slots, poolTx, executionAt, gasLimit, 0, alreadyYielded); err != nil {
 			return err
 		}
 		yieldedTxs, err := extractTransactionsFromSlot(&slots)
