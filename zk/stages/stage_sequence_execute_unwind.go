package stages

import (
	"context"
	"fmt"

<<<<<<< HEAD
	"github.com/ledgerwatch/erigon-lib/common"
	"github.com/ledgerwatch/erigon-lib/common/hexutility"
	"github.com/ledgerwatch/erigon-lib/common/length"
	"github.com/ledgerwatch/erigon-lib/etl"
	"github.com/ledgerwatch/erigon-lib/kv"
	"github.com/ledgerwatch/erigon-lib/kv/temporal/historyv2"
	"github.com/ledgerwatch/log/v3"

	"github.com/ledgerwatch/erigon-lib/kv/dbutils"
	"github.com/ledgerwatch/erigon/common/changeset"
	"github.com/ledgerwatch/erigon/core/rawdb"
	"github.com/ledgerwatch/erigon/core/state"
=======
	"github.com/gateway-fm/cdk-erigon-lib/common"
	"github.com/gateway-fm/cdk-erigon-lib/common/hexutility"
	"github.com/gateway-fm/cdk-erigon-lib/kv"
	"github.com/ledgerwatch/log/v3"

	"github.com/ledgerwatch/erigon/common/dbutils"
>>>>>>> da394079
	"github.com/ledgerwatch/erigon/core/types/accounts"
	"github.com/ledgerwatch/erigon/eth/stagedsync"
	"github.com/ledgerwatch/erigon/zk/hermez_db"
)

func UnwindSequenceExecutionStage(u *stagedsync.UnwindState, s *stagedsync.StageState, tx kv.RwTx, ctx context.Context, cfg SequenceBlockCfg, initialCycle bool) (err error) {
	if u.UnwindPoint >= s.BlockNumber {
		return nil
	}
	useExternalTx := tx != nil
	if !useExternalTx {
		tx, err = cfg.db.BeginRw(context.Background())
		if err != nil {
			return err
		}
		defer tx.Rollback()
	}
	logPrefix := u.LogPrefix()
	log.Info(fmt.Sprintf("[%s] Unwind Execution", logPrefix), "from", s.BlockNumber, "to", u.UnwindPoint)

	if err = unwindSequenceExecutionStage(u, s, tx, ctx, cfg, initialCycle); err != nil {
		return err
	}

	//Do not invoke u.Done, because its effect is handled by updateSequencerProgress

	if !useExternalTx {
		if err = tx.Commit(); err != nil {
			return err
		}
	}
	return nil
}

<<<<<<< HEAD
func unwindExecutionStage(u *stagedsync.UnwindState, s *stagedsync.StageState, tx kv.RwTx, ctx context.Context, cfg SequenceBlockCfg, initialCycle bool) error {
	logPrefix := s.LogPrefix()
	stateBucket := kv.PlainState
	storageKeyLength := length.Addr + length.Incarnation + length.Hash

	var accumulator *shards.Accumulator
	if !initialCycle && cfg.stateStream && s.BlockNumber-u.UnwindPoint < stateStreamLimit {
		accumulator = cfg.accumulator

		hash, err := rawdb.ReadCanonicalHash(tx, u.UnwindPoint)
		if err != nil {
			return fmt.Errorf("read canonical hash of unwind point: %w", err)
		}
		txs, err := rawdb.RawTransactionsRange(tx, u.UnwindPoint, s.BlockNumber)
		if err != nil {
			return err
		}
		accumulator.StartChange(u.UnwindPoint, hash, txs, true)
	}

	changes := etl.NewCollector(logPrefix, cfg.dirs.Tmp, etl.NewOldestEntryBuffer(etl.BufferOptimalSize), log.New())
	defer changes.Close()
	errRewind := changeset.RewindData(tx, s.BlockNumber, u.UnwindPoint, changes, ctx.Done())
	if errRewind != nil {
		return fmt.Errorf("getting rewind data: %w", errRewind)
	}

	if err := changes.Load(tx, stateBucket, func(k, v []byte, table etl.CurrentTableReader, next etl.LoadNextFunc) error {
		if len(k) == 20 {
			if len(v) > 0 {
				var acc accounts.Account
				if err := acc.DecodeForStorage(v); err != nil {
					return err
				}

				// Fetch the code hash
				recoverCodeHashPlain(&acc, tx, k)
				var address common.Address
				copy(address[:], k)

				// cleanup contract code bucket
				original, err := state.NewPlainStateReader(tx).ReadAccountData(address)
				if err != nil {
					return fmt.Errorf("read account for %x: %w", address, err)
				}
				if original != nil {
					// clean up all the code incarnations original incarnation and the new one
					for incarnation := original.Incarnation; incarnation > acc.Incarnation && incarnation > 0; incarnation-- {
						err = tx.Delete(kv.PlainContractCode, dbutils.PlainGenerateStoragePrefix(address[:], incarnation))
						if err != nil {
							return fmt.Errorf("writeAccountPlain for %x: %w", address, err)
						}
					}
				}

				newV := make([]byte, acc.EncodingLengthForStorage())
				acc.EncodeForStorage(newV)
				if accumulator != nil {
					accumulator.ChangeAccount(address, acc.Incarnation, newV)
				}
				if err := next(k, k, newV); err != nil {
					return err
				}
			} else {
				if accumulator != nil {
					var address common.Address
					copy(address[:], k)
					accumulator.DeleteAccount(address)
				}
				if err := next(k, k, nil); err != nil {
					return err
				}
			}
			return nil
		}
		if accumulator != nil {
			var address common.Address
			var incarnation uint64
			var location common.Hash
			copy(address[:], k[:length.Addr])
			incarnation = binary.BigEndian.Uint64(k[length.Addr:])
			copy(location[:], k[length.Addr+length.Incarnation:])
			log.Debug(fmt.Sprintf("un ch st: %x, %d, %x, %x\n", address, incarnation, location, common.Copy(v)))
			accumulator.ChangeStorage(address, incarnation, location, common.Copy(v))
		}
		if len(v) > 0 {
			if err := next(k, k[:storageKeyLength], v); err != nil {
				return err
			}
		} else {
			if err := next(k, k[:storageKeyLength], nil); err != nil {
				return err
			}
		}
		return nil
=======
func unwindSequenceExecutionStage(u *stagedsync.UnwindState, s *stagedsync.StageState, tx kv.RwTx, ctx context.Context, cfg SequenceBlockCfg, initialCycle bool) error {
	hermezDb := hermez_db.NewHermezDb(tx)
	fromBatch, err := hermezDb.GetBatchNoByL2Block(u.UnwindPoint)
>>>>>>> da394079

	if err := stagedsync.UnwindExecutionStageErigon(u, s, tx, ctx, cfg.toErigonExecuteBlockCfg(), initialCycle); err != nil {
		return err
	}

	if err = stagedsync.UnwindExecutionStageDbWrites(ctx, u, s, tx); err != nil {
		return err
	}

	if err := UnwindSequenceExecutionStageDbWrites(ctx, u, s, tx); err != nil {
		return err
	}

	if err = updateSequencerProgress(tx, u.UnwindPoint, fromBatch, 1); err != nil {
		return err
	}

	return nil
}

func UnwindSequenceExecutionStageDbWrites(ctx context.Context, u *stagedsync.UnwindState, s *stagedsync.StageState, tx kv.RwTx) error {
	// Truncate CallTraceSet
	keyStart := hexutility.EncodeTs(u.UnwindPoint + 1)
	c, err := tx.RwCursorDupSort(kv.CallTraceSet)
	if err != nil {
		return err
	}
	defer c.Close()
	for k, _, err := c.Seek(keyStart); k != nil; k, _, err = c.NextNoDup() {
		if err != nil {
			return err
		}
		err = c.DeleteCurrentDuplicates()
		if err != nil {
			return err
		}
	}

	// fromBlock := u.UnwindPoint
	hermezDb := hermez_db.NewHermezDb(tx)
	fromBatch, err := hermezDb.GetBatchNoByL2Block(u.UnwindPoint + 1)
	if err != nil {
		return fmt.Errorf("get fromBatch no by l2 block error: %v", err)
	}
	toBatch, err := hermezDb.GetBatchNoByL2Block(s.BlockNumber)
	if err != nil {
		return fmt.Errorf("get toBatch no by l2 block error: %v", err)
	}

	// only seq
	if err = hermezDb.TruncateLatestUsedGers(fromBatch); err != nil {
		return fmt.Errorf("truncate latest used gers error: %v", err)
	}
	// only seq
	if err = hermezDb.TruncateBlockGlobalExitRoot(u.UnwindPoint+1, s.BlockNumber); err != nil {
		return fmt.Errorf("truncate block ger error: %v", err)
	}
	// only seq
	if err = hermezDb.TruncateBlockL1BlockHash(u.UnwindPoint+1, s.BlockNumber); err != nil {
		return fmt.Errorf("truncate block l1 block hash error: %v", err)
	}
	// only seq
	if err = hermezDb.TruncateBlockL1InfoTreeIndex(u.UnwindPoint+1, s.BlockNumber); err != nil {
		return fmt.Errorf("truncate block l1 info tree index error: %v", err)
	}
	// only seq
	if err = hermezDb.DeleteBlockBatches(u.UnwindPoint+1, s.BlockNumber); err != nil {
		return fmt.Errorf("truncate block batches error: %v", err)
	}
	// only seq
	if err = hermezDb.TruncateForkId(fromBatch, toBatch); err != nil {
		return fmt.Errorf("truncate fork id error: %v", err)
	}

	return nil
}

func recoverCodeHashPlain(acc *accounts.Account, db kv.Tx, key []byte) {
	var address common.Address
	copy(address[:], key)
	if acc.Incarnation > 0 && acc.IsEmptyCodeHash() {
		if codeHash, err2 := db.GetOne(kv.PlainContractCode, dbutils.PlainGenerateStoragePrefix(address[:], acc.Incarnation)); err2 == nil {
			copy(acc.CodeHash[:], codeHash)
		}
	}
}<|MERGE_RESOLUTION|>--- conflicted
+++ resolved
@@ -4,27 +4,12 @@
 	"context"
 	"fmt"
 
-<<<<<<< HEAD
 	"github.com/ledgerwatch/erigon-lib/common"
 	"github.com/ledgerwatch/erigon-lib/common/hexutility"
-	"github.com/ledgerwatch/erigon-lib/common/length"
-	"github.com/ledgerwatch/erigon-lib/etl"
 	"github.com/ledgerwatch/erigon-lib/kv"
-	"github.com/ledgerwatch/erigon-lib/kv/temporal/historyv2"
 	"github.com/ledgerwatch/log/v3"
 
 	"github.com/ledgerwatch/erigon-lib/kv/dbutils"
-	"github.com/ledgerwatch/erigon/common/changeset"
-	"github.com/ledgerwatch/erigon/core/rawdb"
-	"github.com/ledgerwatch/erigon/core/state"
-=======
-	"github.com/gateway-fm/cdk-erigon-lib/common"
-	"github.com/gateway-fm/cdk-erigon-lib/common/hexutility"
-	"github.com/gateway-fm/cdk-erigon-lib/kv"
-	"github.com/ledgerwatch/log/v3"
-
-	"github.com/ledgerwatch/erigon/common/dbutils"
->>>>>>> da394079
 	"github.com/ledgerwatch/erigon/core/types/accounts"
 	"github.com/ledgerwatch/erigon/eth/stagedsync"
 	"github.com/ledgerwatch/erigon/zk/hermez_db"
@@ -59,107 +44,9 @@
 	return nil
 }
 
-<<<<<<< HEAD
-func unwindExecutionStage(u *stagedsync.UnwindState, s *stagedsync.StageState, tx kv.RwTx, ctx context.Context, cfg SequenceBlockCfg, initialCycle bool) error {
-	logPrefix := s.LogPrefix()
-	stateBucket := kv.PlainState
-	storageKeyLength := length.Addr + length.Incarnation + length.Hash
-
-	var accumulator *shards.Accumulator
-	if !initialCycle && cfg.stateStream && s.BlockNumber-u.UnwindPoint < stateStreamLimit {
-		accumulator = cfg.accumulator
-
-		hash, err := rawdb.ReadCanonicalHash(tx, u.UnwindPoint)
-		if err != nil {
-			return fmt.Errorf("read canonical hash of unwind point: %w", err)
-		}
-		txs, err := rawdb.RawTransactionsRange(tx, u.UnwindPoint, s.BlockNumber)
-		if err != nil {
-			return err
-		}
-		accumulator.StartChange(u.UnwindPoint, hash, txs, true)
-	}
-
-	changes := etl.NewCollector(logPrefix, cfg.dirs.Tmp, etl.NewOldestEntryBuffer(etl.BufferOptimalSize), log.New())
-	defer changes.Close()
-	errRewind := changeset.RewindData(tx, s.BlockNumber, u.UnwindPoint, changes, ctx.Done())
-	if errRewind != nil {
-		return fmt.Errorf("getting rewind data: %w", errRewind)
-	}
-
-	if err := changes.Load(tx, stateBucket, func(k, v []byte, table etl.CurrentTableReader, next etl.LoadNextFunc) error {
-		if len(k) == 20 {
-			if len(v) > 0 {
-				var acc accounts.Account
-				if err := acc.DecodeForStorage(v); err != nil {
-					return err
-				}
-
-				// Fetch the code hash
-				recoverCodeHashPlain(&acc, tx, k)
-				var address common.Address
-				copy(address[:], k)
-
-				// cleanup contract code bucket
-				original, err := state.NewPlainStateReader(tx).ReadAccountData(address)
-				if err != nil {
-					return fmt.Errorf("read account for %x: %w", address, err)
-				}
-				if original != nil {
-					// clean up all the code incarnations original incarnation and the new one
-					for incarnation := original.Incarnation; incarnation > acc.Incarnation && incarnation > 0; incarnation-- {
-						err = tx.Delete(kv.PlainContractCode, dbutils.PlainGenerateStoragePrefix(address[:], incarnation))
-						if err != nil {
-							return fmt.Errorf("writeAccountPlain for %x: %w", address, err)
-						}
-					}
-				}
-
-				newV := make([]byte, acc.EncodingLengthForStorage())
-				acc.EncodeForStorage(newV)
-				if accumulator != nil {
-					accumulator.ChangeAccount(address, acc.Incarnation, newV)
-				}
-				if err := next(k, k, newV); err != nil {
-					return err
-				}
-			} else {
-				if accumulator != nil {
-					var address common.Address
-					copy(address[:], k)
-					accumulator.DeleteAccount(address)
-				}
-				if err := next(k, k, nil); err != nil {
-					return err
-				}
-			}
-			return nil
-		}
-		if accumulator != nil {
-			var address common.Address
-			var incarnation uint64
-			var location common.Hash
-			copy(address[:], k[:length.Addr])
-			incarnation = binary.BigEndian.Uint64(k[length.Addr:])
-			copy(location[:], k[length.Addr+length.Incarnation:])
-			log.Debug(fmt.Sprintf("un ch st: %x, %d, %x, %x\n", address, incarnation, location, common.Copy(v)))
-			accumulator.ChangeStorage(address, incarnation, location, common.Copy(v))
-		}
-		if len(v) > 0 {
-			if err := next(k, k[:storageKeyLength], v); err != nil {
-				return err
-			}
-		} else {
-			if err := next(k, k[:storageKeyLength], nil); err != nil {
-				return err
-			}
-		}
-		return nil
-=======
 func unwindSequenceExecutionStage(u *stagedsync.UnwindState, s *stagedsync.StageState, tx kv.RwTx, ctx context.Context, cfg SequenceBlockCfg, initialCycle bool) error {
 	hermezDb := hermez_db.NewHermezDb(tx)
 	fromBatch, err := hermezDb.GetBatchNoByL2Block(u.UnwindPoint)
->>>>>>> da394079
 
 	if err := stagedsync.UnwindExecutionStageErigon(u, s, tx, ctx, cfg.toErigonExecuteBlockCfg(), initialCycle); err != nil {
 		return err
